--- conflicted
+++ resolved
@@ -2660,80 +2660,6 @@
 }
 
 /**
-<<<<<<< HEAD
- * @brief Get list of OSP Scanner parameters.
- *
- * @param[in]   scanner    Scanner.
- *
- * @return List of scanner parameters, NULL if error.
- */
-static GSList *
-get_scanner_params (scanner_t scanner)
-{
-  GSList *list = NULL;
-  osp_connection_t *connection;
-
-  connection = osp_scanner_connect (scanner);
-  if (!connection)
-    return NULL;
-
-  osp_get_scanner_details (connection, NULL, &list);
-  osp_connection_close (connection);
-  return list;
-}
-
-/**
- * @brief Insert an OSP parameter into a config if not already present.
- *
- * @param[in]   param   OSP parameter to insert.
- * @param[in]   config  Config to insert parameter into.
- *
- * @return 1 if added, 0 otherwise.
- */
-static int
-insert_osp_parameter (osp_param_t *param, config_t config)
-{
-  char *param_id, *param_name, *param_type, *param_def, *param_value = NULL;
-  int ret = 0;
-
-  if (!param)
-    return ret;
-  param_id = sql_quote (osp_param_id (param));
-  param_name = sql_quote (osp_param_name (param));
-  param_type = sql_quote (osp_param_type_str (param));
-  if (!strcmp (param_type, "selection"))
-    {
-      char **strarray = g_strsplit (osp_param_default (param), "|", 2);
-
-      param_value = sql_quote (strarray[0] ?: "");
-      param_def = sql_quote (strarray[1] ?: param_value);
-      g_strfreev (strarray);
-    }
-  else
-    param_def = sql_quote (osp_param_default (param));
-  if (sql_int ("SELECT count(*) FROM config_preferences"
-               " WHERE config = %llu AND name = '%s' AND type = '%s'"
-               " AND default_value = '%s';",
-               config, param_id, param_type, param_def) == 0)
-    {
-      sql ("INSERT INTO config_preferences (config, name, type, value,"
-           " default_value)"
-           " VALUES (%llu, '%s', '%s', '%s', '%s')",
-           config , param_id, param_type, param_value ?: param_def,
-           param_def);
-      ret = 1;
-    }
-  g_free (param_name);
-  g_free (param_id);
-  g_free (param_type);
-  g_free (param_def);
-  g_free (param_value);
-  return ret;
-}
-
-/**
-=======
->>>>>>> aada901f
  * @brief  Generate an extra WHERE clause for selecting configs
  *
  * @param[in]  usage_type   The usage type to limit the selection to.
@@ -3186,139 +3112,6 @@
 }
 
 /**
-<<<<<<< HEAD
- * @brief Update a config with a list of parameters.
- *
- * @param[in]  config       Config ID.
- * @param[in]  config_id    Config UUID.
- * @param[in]  params       List of new config parameters.
- *
- */
-static void
-update_config_params (config_t config, const char *config_id, GSList *params)
-{
-  GSList *element;
-  iterator_t iterator;
-
-  /* Remove parameters not used anymore. */
-  init_iterator (&iterator,
-                 "SELECT id, name, type, default_value"
-                 " FROM config_preferences"
-                 " WHERE config = %llu;", config);
-  while (next (&iterator))
-    {
-      int found = 0;
-
-      element = params;
-      while (element)
-        {
-          const char *name, *type, *def;
-
-          name = osp_param_id (element->data);
-          type = osp_param_type_str (element->data);
-          def = osp_param_default (element->data);
-          if (!strcmp (name,  iterator_string (&iterator, 1))
-              && !strcmp (type, iterator_string (&iterator, 2)))
-            {
-              const char *iter_def = iterator_string (&iterator, 3);
-
-              if (!strcmp (type, "selection")
-                  && !strcmp (strchr (def, '|') + 1, iter_def))
-                found = 1;
-              else if (strcmp (type, "selection") && !strcmp (def, iter_def))
-                found = 1;
-              if (found)
-                break;
-            }
-          element = element->next;
-        }
-      if (!found)
-        {
-          g_message ("Removing config preference %s from config '%s'",
-                     iterator_string (&iterator, 1), config_id);
-          sql ("DELETE FROM config_preferences WHERE id = %llu;",
-               iterator_int64 (&iterator, 0));
-        }
-    }
-  cleanup_iterator (&iterator);
-  /* Insert new parameters. */
-  element = params;
-  while (element)
-    {
-      if (insert_osp_parameter (element->data, config))
-        g_message ("Adding config preference %s to config '%s'",
-                   osp_param_id (element->data), config_id);
-      element = element->next;
-    }
-}
-
-/**
- * @brief Synchronize a config.
- *
- * @param[in]  config_id  UUID of config.
- *
- * @return 0 success, 1 failed to find config, 2 config not of OSP type,
- *         3 config has no scanner, 4 couldn't get params from scanner,
- *         99 permission denied, -1 error.
- */
-int
-sync_config (const char *config_id)
-{
-  config_t config = 0;
-  GSList *params;
-  scanner_t scanner;
-
-  assert (config_id);
-  assert (current_credentials.uuid);
-
-  sql_begin_immediate ();
-
-  if (acl_user_may ("modify_config") == 0)
-    {
-      sql_rollback ();
-      return 99;
-    }
-  if (find_config_with_permission (config_id, &config, "modify_config"))
-    {
-      sql_rollback ();
-      return -1;
-    }
-  if (config == 0)
-    {
-      sql_rollback ();
-      return 1;
-    }
-  if (config_type (config) != SCANNER_TYPE_OSP)
-    {
-      sql_rollback ();
-      return 2;
-    }
-  scanner = config_scanner (config);
-  if (!scanner)
-    {
-      sql_rollback ();
-      return 3;
-    }
-  params = get_scanner_params (scanner);
-  if (!params)
-    {
-      sql_rollback ();
-      return 4;
-    }
-  update_config_params (config, config_id, params);
-
-  sql_commit ();
-  while (params)
-    {
-      osp_param_free (params->data);
-      params = g_slist_remove_link (params, params);
-    }
-  return 0;
-}
-
-/**
-=======
->>>>>>> aada901f
  * @brief Count the number of scan configs.
  *
  * @param[in]  get  GET params.
