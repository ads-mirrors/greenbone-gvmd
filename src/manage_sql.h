/* Copyright (C) 2010-2022 Greenbone AG
 *
 * SPDX-License-Identifier: AGPL-3.0-or-later
 *
 * This program is free software: you can redistribute it and/or modify
 * it under the terms of the GNU Affero General Public License as
 * published by the Free Software Foundation, either version 3 of the
 * License, or (at your option) any later version.
 *
 * This program is distributed in the hope that it will be useful,
 * but WITHOUT ANY WARRANTY; without even the implied warranty of
 * MERCHANTABILITY or FITNESS FOR A PARTICULAR PURPOSE.  See the
 * GNU Affero General Public License for more details.
 *
 * You should have received a copy of the GNU Affero General Public License
 * along with this program.  If not, see <http://www.gnu.org/licenses/>.
 */

/*
 * @file manage_sql.h
 * @brief Manager Manage library: SQL backend headers.
 */

#ifndef _GVMD_MANAGE_SQL_H
#define _GVMD_MANAGE_SQL_H

#include <gvm/util/xmlutils.h>

#include "manage.h"
#include "manage_utils.h"


/* Internal types and preprocessor definitions. */

/**
 * @brief Location of a constituent of a trashcan resource.
 */
#define LOCATION_TABLE 0

/**
 * @brief Location of a constituent of a trashcan resource.
 */
#define LOCATION_TRASH 1

/**
 * @brief UUID of 'All' NVT selector.
 */
#define MANAGE_NVT_SELECTOR_UUID_ALL "54b45713-d4f4-4435-b20d-304c175ed8c5"

/**
 * @brief Predefined role UUID.
 */
#define PERMISSION_UUID_ADMIN_EVERYTHING "b3b56a8c-c2fd-11e2-a135-406186ea4fc5"

/**
 * @brief Predefined role UUID.
 */
#define PERMISSION_UUID_SUPER_ADMIN_EVERYTHING "a9801074-6fe2-11e4-9d81-406186ea4fc5"

/**
 * @brief Predefined role UUID.
 */
#define ROLE_UUID_ADMIN "7a8cb5b4-b74d-11e2-8187-406186ea4fc5"

/**
 * @brief Predefined role UUID.
 */
#define ROLE_UUID_GUEST "cc9cac5e-39a3-11e4-abae-406186ea4fc5"

/**
 * @brief Predefined role UUID.
 */
#define ROLE_UUID_INFO "5f8fd16c-c550-11e3-b6ab-406186ea4fc5"

/**
 * @brief Predefined role UUID.
 */
#define ROLE_UUID_MONITOR "12cdb536-480b-11e4-8552-406186ea4fc5"

/**
 * @brief Predefined role UUID.
 */
#define ROLE_UUID_USER "8d453140-b74d-11e2-b0be-406186ea4fc5"

/**
 * @brief Predefined role UUID.
 */
#define ROLE_UUID_SUPER_ADMIN "9c5a6ec6-6fe2-11e4-8cb6-406186ea4fc5"

/**
 * @brief Predefined role UUID.
 */
#define ROLE_UUID_OBSERVER "87a7ebce-b74d-11e2-a81f-406186ea4fc5"

/**
 * @brief UUID of 'OpenVAS Default' scanner.
 */
#define SCANNER_UUID_DEFAULT "08b69003-5fc2-4037-a479-93b440211c73"

/**
 * @brief UUID of 'CVE' scanner.
 */
#define SCANNER_UUID_CVE "6acd0832-df90-11e4-b9d5-28d24461215b"

/**
 * @brief UUID of 'Rows Per Page' setting.
 */
#define SETTING_UUID_ROWS_PER_PAGE "5f5a8712-8017-11e1-8556-406186ea4fc5"

/**
 * @brief UUID of 'Max Rows Per Page' setting.
 */
#define SETTING_UUID_MAX_ROWS_PER_PAGE "76374a7a-0569-11e6-b6da-28d24461215b"

/**
 * @brief UUID of 'Note/Override Excerpt Size' setting.
 */
#define SETTING_UUID_EXCERPT_SIZE "9246a0f6-c6ad-44bc-86c2-557a527c8fb3"

/**
 * @brief UUID of 'Default CA Cert' setting.
 */
#define SETTING_UUID_DEFAULT_CA_CERT "9ac801ea-39f8-11e6-bbaa-28d24461215b"

/**
 * @brief UUID of 'Debian LSC Package Maintainer' setting.
 */
#define SETTING_UUID_LSC_DEB_MAINTAINER "2fcbeac8-4237-438f-b52a-540a23e7af97"

/**
 * @brief UUID of 'Feed Import Owner' setting.
 */
#define SETTING_UUID_FEED_IMPORT_OWNER "78eceaec-3385-11ea-b237-28d24461215b"

/**
 * @brief UUID of 'Feed Import Roles' setting.
 */
#define SETTING_UUID_FEED_IMPORT_ROLES "ff000362-338f-11ea-9051-28d24461215b"

/**
 * @brief UUID of 'Delta Reports Version' setting.
 */
#define SETTING_UUID_DELTA_REPORTS_VERSION "985a0c05-2140-4e66-9989-ce9a0906a5a9"

/**
 * @brief UUID of 'SecInfo SQL Buffer Threshold' setting.
 */
#define SETTING_UUID_SECINFO_SQL_BUFFER_THRESHOLD "316275a9-3629-49ad-9cea-5b3ab155b93f"

/**
 * @brief Trust constant for error.
 */
#define TRUST_ERROR 0

/**
 * @brief Trust constant for yes.
 */
#define TRUST_YES 1

/**
 * @brief Trust constant for no.
 */
#define TRUST_NO 2

/**
 * @brief Trust constant for unknown.
 */
#define TRUST_UNKNOWN 3

/**
 * @brief Number of milliseconds between timevals a and b (performs a-b).
 */
#define TIMEVAL_SUBTRACT_MS(a,b) ((((a).tv_sec - (b).tv_sec) * 1000) + \
                                  ((a).tv_usec - (b).tv_usec) / 1000)

/**
 * @brief Database superuser role
 */
#define DB_SUPERUSER_ROLE "dba"


/* Macros. */

/**
 * @brief Generate accessor for an SQL iterator.
 *
 * This convenience macro is used to generate an accessor returning a
 * const string pointer.
 *
 * @param[in]  name  Name of accessor.
 * @param[in]  col   Column number to access.
 */
#define DEF_ACCESS(name, col)                                     \
const char*                                                       \
name (iterator_t* iterator)                                       \
{                                                                 \
  const char *ret;                                                \
  if (iterator->done) return NULL;                                \
  ret = iterator_string (iterator, col);                          \
  return ret;                                                     \
}

/**
 * @brief Write to a file or close stream and exit.
 *
 * @param[in]   stream    Stream to write to.
 * @param[in]   format    Format specification.
 * @param[in]   args      Arguments.
 */
#define PRINT(stream, format, args...)                                       \
  do                                                                         \
    {                                                                        \
      gchar *msg;                                                            \
      msg = g_markup_printf_escaped (format, ## args);                       \
      if (fprintf (stream, "%s", msg) < 0)                                   \
        {                                                                    \
          g_free (msg);                                                      \
          fclose (stream);                                                   \
          return -1;                                                         \
        }                                                                    \
      g_free (msg);                                                          \
    }                                                                        \
  while (0)


/* Iterator definitions. */

/**
 * @brief Iterator column.
 */
typedef struct
{
  gchar *select;       ///< Column for SELECT.
  gchar *filter;       ///< Filter column name.  NULL to use select_column.
  keyword_type_t type; ///< Type of column.
} column_t;

/**
 * @brief Filter columns for GET iterator.
 */
#define ANON_GET_ITERATOR_FILTER_COLUMNS "uuid", \
 "created", "modified", "_owner"

/**
 * @brief Filter columns for GET iterator.
 */
#define GET_ITERATOR_FILTER_COLUMNS "uuid", "name", "comment", \
 "created", "modified", "_owner"

/**
 * @brief Columns for GET iterator, as a single string.
 *
 * @param[in]  prefix  Column prefix.
 */
#define GET_ITERATOR_COLUMNS_STRING                     \
  "id, uuid, name, comment, creation_time,"             \
  " modification_time, creation_time AS created,"       \
  " modification_time AS modified"

/**
 * @brief Columns for GET iterator.
 *
 * @param[in]  prefix  Column prefix.
 */
#define GET_ITERATOR_COLUMNS_PREFIX(prefix)                                 \
  { prefix "id", NULL, KEYWORD_TYPE_INTEGER },                              \
  { prefix "uuid", NULL, KEYWORD_TYPE_STRING },                             \
  { prefix "name", NULL, KEYWORD_TYPE_STRING },                             \
  { prefix "comment", NULL, KEYWORD_TYPE_STRING },                          \
  { prefix "creation_time", NULL, KEYWORD_TYPE_INTEGER },                   \
  { prefix "modification_time", NULL, KEYWORD_TYPE_INTEGER },               \
  { prefix "creation_time", "created", KEYWORD_TYPE_INTEGER },              \
  { prefix "modification_time", "modified", KEYWORD_TYPE_INTEGER }

/**
 * @brief Columns for GET iterator.
 *
 * @param[in]  table  Table.
 */
#define GET_ITERATOR_COLUMNS(table)                                             \
  GET_ITERATOR_COLUMNS_PREFIX(""),                                              \
  {                                                                             \
    "(SELECT name FROM users AS inner_users"                                    \
    " WHERE inner_users.id = " G_STRINGIFY (table) ".owner)",                   \
    "_owner",                                                                   \
    KEYWORD_TYPE_STRING                                                         \
  },                                                                            \
  { "owner", NULL, KEYWORD_TYPE_INTEGER }

/**
 * @brief Number of columns for GET iterator.
 */
#define GET_ITERATOR_COLUMN_COUNT 10

/**
 * @brief Delta results columns offset for result iterator.
 */
#define RESULT_ITERATOR_DELTA_COLUMN_OFFSET GET_ITERATOR_COLUMN_COUNT + 46


/* Variables */

extern db_conn_info_t gvmd_db_conn_info;


/* Function prototypes */

typedef long long int rowid_t;

int manage_db_empty ();

gboolean
host_nthlast_report_host (const char *, report_host_t *, int);

char*
report_host_ip (const char *);

gchar *report_host_hostname (report_host_t);

gchar *report_host_best_os_cpe (report_host_t);

gchar *report_host_best_os_txt (report_host_t);

void trim_report (report_t);

int delete_report_internal (report_t);

int set_report_scan_run_status (report_t, task_status_t);

int update_report_modification_time (report_t);

int set_report_slave_progress (report_t, int);

void init_task_file_iterator (iterator_t *, task_t, const char *);
const char *task_file_iterator_name (iterator_t *);
const char *task_file_iterator_content (iterator_t *);

void set_task_schedule_next_time (task_t, time_t);

void set_task_schedule_next_time_uuid (const gchar *, time_t);

void init_preference_iterator (iterator_t *, config_t, const char *);
const char *preference_iterator_name (iterator_t *);
const char *preference_iterator_value (iterator_t *);

port_list_t target_port_list (target_t);
credential_t target_ssh_credential (target_t);
credential_t target_smb_credential (target_t);
credential_t target_esxi_credential (target_t);
credential_t target_ssh_elevate_credential (target_t);

int create_current_report (task_t, char **, task_status_t);

char *alert_data (alert_t, const char *, const char *);

int init_task_schedule_iterator (iterator_t *);

void cleanup_task_schedule_iterator (iterator_t *);

task_t task_schedule_iterator_task (iterator_t *);

const char *task_schedule_iterator_task_uuid (iterator_t *);

schedule_t task_schedule_iterator_schedule (iterator_t *);

const char *task_schedule_iterator_icalendar (iterator_t *);

const char *task_schedule_iterator_timezone (iterator_t *);

const char *task_schedule_iterator_owner_uuid (iterator_t *);

const char *task_schedule_iterator_owner_name (iterator_t *);

gboolean task_schedule_iterator_timed_out (iterator_t *);

gboolean task_schedule_iterator_start_due (iterator_t *);

gboolean task_schedule_iterator_stop_due (iterator_t *);

time_t task_schedule_iterator_initial_offset (iterator_t *);

int set_task_schedule_uuid (const gchar*, schedule_t, int);

void reinit_manage_process ();

int manage_update_nvti_cache ();

int manage_report_host_details (report_t, const char *, entity_t, GHashTable *);

const char *run_status_name_internal (task_status_t);

void update_config_cache_init (const char *);

alive_test_t target_alive_tests (target_t);

void manage_session_init (const char *);

int valid_gmp_command (const char *);

void check_generate_scripts ();

void auto_delete_reports ();

int parse_iso_time (const char *);

void set_report_scheduled (report_t);

gchar *resource_uuid (const gchar *, resource_t);

gboolean find_resource_with_permission (const char *, const char *,
                                        resource_t *, const char *, int);

int
resource_predefined (const gchar *, resource_t);

void parse_osp_report (task_t, report_t, const char *);

void reschedule_task (const gchar *);

void insert_port_range (port_list_t, port_protocol_t, int, int);

int manage_cert_db_exists ();

int manage_scap_db_exists ();

int
count (const char *, const get_data_t *, column_t *, column_t *, const char **,
       int, const char *, const char *, int);

int
init_get_iterator (iterator_t*, const char *, const get_data_t *, column_t *,
                   column_t *, const char **, int, const char *, const char *,
                   int);

gchar *
columns_build_select (column_t *);

gchar *
filter_clause (const char*, const char*, const char **, column_t *,
               column_t *, int, gchar **, int *, int *, array_t **, gchar **);

void
check_alerts ();

int
manage_option_setup (GSList *, const db_conn_info_t *);

void
manage_option_cleanup ();

void
update_all_config_caches ();

void
event (event_t, void *, resource_t, resource_t);

gboolean
find_trash (const char *, const char *, resource_t *);

void
tags_remove_resource (const char *, resource_t, int);

void
tags_set_locations (const char *, resource_t, resource_t, int);

void
permissions_set_locations (const char *, resource_t, resource_t, int);

void
permissions_set_orphans (const char *, resource_t, int);

int
copy_resource (const char *, const char *, const char *, const char *,
               const char *, int, resource_t *, resource_t *);

gboolean
resource_with_name_exists (const char *, const char *, resource_t);

int
create_permission_internal (int, const char *, const char *, const char *,
                            const char *, const char *, const char *,
                            permission_t *);

int
create_permission_no_acl (const char *, const char *, const char *, const char *,
                          const char *, const char *, permission_t *);

int
copy_resource_lock (const char *, const char *, const char *, const char *,
                    const char *, int, resource_t *, resource_t *);

nvti_t *
lookup_nvti (const gchar *);

int
setting_value (const char *, char **);

int
valid_type (const char *);

void
add_role_permission_resource (const gchar *, const gchar *, const gchar *,
                              const gchar *);

void
create_view_vulns ();

void
<<<<<<< HEAD
create_indexes_nvt ();
=======
create_view_result_vt_epss ();
>>>>>>> 77cfcbd7

int
config_family_entire_and_growing (config_t, const char*);

void
reports_clear_count_cache_dynamic ();

int
cleanup_config_sequences ();

int
cleanup_port_list_sequences ();

int
cleanup_nvt_sequences ();

int
cleanup_ids_for_table (const char *);

#endif /* not _GVMD_MANAGE_SQL_H */<|MERGE_RESOLUTION|>--- conflicted
+++ resolved
@@ -511,11 +511,10 @@
 create_view_vulns ();
 
 void
-<<<<<<< HEAD
 create_indexes_nvt ();
-=======
+
+void
 create_view_result_vt_epss ();
->>>>>>> 77cfcbd7
 
 int
 config_family_entire_and_growing (config_t, const char*);
