--- conflicted
+++ resolved
@@ -4324,9 +4324,6 @@
                             const char *titles, gchar **performance_str,
                             gchar **error)
 {
-<<<<<<< HEAD
-  gboolean has_relay;
-=======
   int return_value;
 
 #if OPENVASD
@@ -4355,7 +4352,7 @@
 
   openvasd_connector_free (connector);
 #else
->>>>>>> 19a21325
+  gboolean has_relay;
   char *host, *ca_pub, *key_pub, *key_priv;
   int port;
   osp_connection_t *connection = NULL;
