version: 2
jobs:
  build_sqlite_debug:
    docker:
      - image: greenbone/build-env-gvm-master-debian-stretch-gcc-sqlite
    steps:
      - run:
          working_directory: ~/gvm-libs
          name: Checkout gvm-libs
          command: git clone --depth 1 https://github.com/greenbone/gvm-libs.git
      - run:
          working_directory: ~/gvm-libs
          name: Configure and compile gvm-libs (Debug)
          command: pushd gvm-libs && mkdir build && cd build/ && cmake -DCMAKE_BUILD_TYPE=Debug .. && make install && popd
      - checkout
      - run:
          name: Configure and Compile (Debug)
          command: mkdir build && cd build/ && cmake -DCMAKE_BUILD_TYPE=Debug .. && make install
  build_postgresql_debug:
    docker:
      - image: greenbone/build-env-gvm-master-debian-stretch-gcc-postgresql
    steps:
      - run:
          working_directory: ~/gvm-libs
          name: Checkout gvm-libs
          command: git clone --depth 1 https://github.com/greenbone/gvm-libs.git
      - run:
          working_directory: ~/gvm-libs
          name: Configure and compile gvm-libs (Debug)
          command: pushd gvm-libs && mkdir build && cd build/ && cmake -DCMAKE_BUILD_TYPE=Debug .. && make install && popd
      - checkout
      - run:
          name: Configure and Compile (Debug)
          command: mkdir build && cd build/ && cmake -DBACKEND=POSTGRESQL -DCMAKE_BUILD_TYPE=Debug .. && make install
<<<<<<< HEAD
  build_doc:
    docker:
      - image: greenbone/code-metrics-doxygen-debian-stretch
    steps:
      - checkout
      - run:
          name: Build standard documentation, failing if there are warnings
          command: mkdir build && cd build/ && cmake -DSKIP_SRC=1 .. && make doc 2>&1 1>/dev/null | ! grep --invert-match "CGI::Pretty"
=======
  build_sqlite_release:
    docker:
      - image: greenbone/build-env-gvm-master-debian-stretch-gcc-sqlite
    steps:
      - run:
          working_directory: ~/gvm-libs
          name: Checkout gvm-libs
          command: git clone --depth 1 https://github.com/greenbone/gvm-libs.git
      - run:
          working_directory: ~/gvm-libs
          name: Configure and compile gvm-libs (Release)
          command: pushd gvm-libs && mkdir build && cd build/ && cmake -DCMAKE_BUILD_TYPE=Release .. && make install && popd
      - checkout
      - run:
          name: Configure and Compile (Release)
          command: mkdir build && cd build/ && cmake -DCMAKE_BUILD_TYPE=Release .. && make install
  build_postgresql_release:
    docker:
      - image: greenbone/build-env-gvm-master-debian-stretch-gcc-postgresql
    steps:
      - run:
          working_directory: ~/gvm-libs
          name: Checkout gvm-libs
          command: git clone --depth 1 https://github.com/greenbone/gvm-libs.git
      - run:
          working_directory: ~/gvm-libs
          name: Configure and compile gvm-libs (Release)
          command: pushd gvm-libs && mkdir build && cd build/ && cmake -DCMAKE_BUILD_TYPE=Release .. && make install && popd
      - checkout
      - run:
          name: Configure and Compile (Release)
          command: mkdir build && cd build/ && cmake -DBACKEND=POSTGRESQL -DCMAKE_BUILD_TYPE=Release .. && make install
>>>>>>> 6da5183f
  gen_xml_doc:
    docker:
      - image: greenbone/code-metrics-doxygen-debian-stretch
    steps:
      - checkout
      - run:
          name: Generate documentation (XML)
          command: mkdir build && cd build/ && cmake -DSKIP_SRC=1 .. && make doc-xml 2> ~/doxygen-stderr.txt
      - store_artifacts:
          path: ~/doxygen-stderr.txt
      - persist_to_workspace:
          root: ~/project/build/doc/generated/
          paths:
            - xml
  doc_coverage:
    docker:
      - image: circleci/python:3.6
    steps:
      - attach_workspace:
          at: /tmp/workspace
      - checkout
      - run:
          name: Install coverxygen and codecov
          command: |
            python3 -m venv venv
            . venv/bin/activate
            pip install 'coverxygen>=1.3.1' codecov
      - run:
          name: Establish documentation coverage
          command: |
            . venv/bin/activate
            python -m coverxygen --src-dir /root/project --xml-dir /tmp/workspace/xml --output lcov.info
      - run:
          name: Upload coverage to Codecov
          command: |
            . venv/bin/activate
            codecov -F documentation -X gcov -f lcov.info
workflows:
  version: 2
  build:
    jobs:
      - build_sqlite_debug
      - build_postgresql_debug
      - build_sqlite_release
      - build_postgresql_release
      - gen_xml_doc
      - doc_coverage:
          requires:
            - gen_xml_doc<|MERGE_RESOLUTION|>--- conflicted
+++ resolved
@@ -32,16 +32,6 @@
       - run:
           name: Configure and Compile (Debug)
           command: mkdir build && cd build/ && cmake -DBACKEND=POSTGRESQL -DCMAKE_BUILD_TYPE=Debug .. && make install
-<<<<<<< HEAD
-  build_doc:
-    docker:
-      - image: greenbone/code-metrics-doxygen-debian-stretch
-    steps:
-      - checkout
-      - run:
-          name: Build standard documentation, failing if there are warnings
-          command: mkdir build && cd build/ && cmake -DSKIP_SRC=1 .. && make doc 2>&1 1>/dev/null | ! grep --invert-match "CGI::Pretty"
-=======
   build_sqlite_release:
     docker:
       - image: greenbone/build-env-gvm-master-debian-stretch-gcc-sqlite
@@ -74,7 +64,14 @@
       - run:
           name: Configure and Compile (Release)
           command: mkdir build && cd build/ && cmake -DBACKEND=POSTGRESQL -DCMAKE_BUILD_TYPE=Release .. && make install
->>>>>>> 6da5183f
+  build_doc:
+    docker:
+      - image: greenbone/code-metrics-doxygen-debian-stretch
+    steps:
+      - checkout
+      - run:
+          name: Build standard documentation, failing if there are warnings
+          command: mkdir build && cd build/ && cmake -DSKIP_SRC=1 .. && make doc 2>&1 1>/dev/null | ! grep --invert-match "CGI::Pretty"
   gen_xml_doc:
     docker:
       - image: greenbone/code-metrics-doxygen-debian-stretch
