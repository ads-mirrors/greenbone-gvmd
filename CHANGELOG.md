# Changelog

All notable changes to this project will be documented in this file.

The format is based on [Keep a Changelog](https://keepachangelog.com/en/1.0.0/).

## [21.10] (unreleased)

### Added
- Add a new modification_time column to reports [#1513](https://github.com/greenbone/gvmd/pull/1513), [#1519](https://github.com/greenbone/gvmd/pull/1519), [#1590](https://github.com/greenbone/gvmd/pull/1590)
- Add basic Sentry integration and logging [#1550](https://github.com/greenbone/gvmd/pull/1550)
- Add GMP get_license and modify_license [#1642](https://github.com/greenbone/gvmd/pull/1642)

### Changed
- Use pg-gvm extension for C PostgreSQL functions [#1400](https://github.com/greenbone/gvmd/pull/1400), [#1453](https://github.com/greenbone/gvmd/pull/1453)
- Change report timestamp filter and iterator columns [#1512](https://github.com/greenbone/gvmd/pull/1512)
- Rename the date column of reports to creation_time [#1520](https://github.com/greenbone/gvmd/pull/1520)

### Fixed
- Improve VT version handling for CVE & OVAL results [#1496](https://github.com/greenbone/gvmd/pull/1496)
- Fix migration to DB version 242 from gvmd 20.08 [#1498](https://github.com/greenbone/gvmd/pull/1498)
- Update subject alternative name in certificate generation [#1503](https://github.com/greenbone/gvmd/pull/1503)

### Removed
- Remove Network Source Interface from gvmd [#1511](https://github.com/greenbone/gvmd/pull/1511)
- Removed OVAL definitions from gvmd [#1525](https://github.com/greenbone/gvmd/pull/1525)
- Removed OVAL definitions from GMP and gvmd documentation [1551](https://github.com/greenbone/gvmd/pull/1551)
- Removed the Business Process Map from gvmd [1627](https://github.com/greenbone/gvmd/pull/1627)
- Removed ifaces element from users [#1676](https://github.com/greenbone/gvmd/pull/1676)

[Unreleased]: https://github.com/greenbone/gvmd/compare/gvmd-21.04...master

## [21.4.4] (unreleased)
### Added
- Add --rebuild-gvmd-data command line option [#1680](https://github.com/greenbone/gvmd/pull/1680) [#1683](https://github.com/greenbone/gvmd/pull/1683)

### Changed
### Deprecated
### Removed
### Fixed
<<<<<<< HEAD
-Added a dedicated error message for the create ticket dialogue when the create permission permission is missing [#1686](https://github.com/greenbone/gvmd/pull/1686)
=======
- Fix resume task. [#1679](https://github.com/greenbone/gvmd/pull/1679)

>>>>>>> 5cc19f51

[Unreleased]: https://github.com/greenbone/gvmd/compare/v21.4.3...HEAD


## [21.4.3] - 2021-08-03
### Fixed
- Fix sending prefs for whole, growing VT families [#1603](https://github.com/greenbone/gvmd/pull/1603)
- Add trash columns for target "elevate" credential [#1636](https://github.com/greenbone/gvmd/pull/1636)

[21.4.3]: https://github.com/greenbone/gvmd/compare/v21.4.2...gvmd-21.04

## [21.4.2] - 2021-06-28
### Fixed
- Amended Test, if the ssh elevate credential is different from the ssh credential [#1586](https://github.com/greenbone/gvmd/pull/1586)
- Added the missing GMP documentation for the ssh elevate credential [#1591](https://github.com/greenbone/gvmd/pull/1591)

[21.4.2]: https://github.com/greenbone/gvmd/compare/v21.4.1...v21.4.2

## [21.4.1] - 2021-06-23

### Added
- Add NVT tag "deprecated" [#1536](https://github.com/greenbone/gvmd/pull/1536)
- Extend GMP for new privilege escalation credential [#1535](https://github.com/greenbone/gvmd/pull/1535)
- Include new ssh elevate (escalation) credential in OSP request [#1539](https://github.com/greenbone/gvmd/pull/1539)
- Add test if the ssh elevate credential is different from the ssh credential [#1582](https://github.com/greenbone/gvmd/pull/1582)

### Changed
- Update default log config [#1501](https://github.com/greenbone/gvmd/pull/1501)

### Fixed
- Improve VT version handling for CVE & OVAL results [#1496](https://github.com/greenbone/gvmd/pull/1496)
- Fix migration to DB version 242 from gvmd 20.08 [#1498](https://github.com/greenbone/gvmd/pull/1498)
- Update subject alternative name in certificate generation [#1503](https://github.com/greenbone/gvmd/pull/1503)
- Fix whole-only config family selection [#1517](https://github.com/greenbone/gvmd/pull/1517)
- Migrate GMP Scanners to OSP Sensors [#1533](https://github.com/greenbone/gvmd/pull/1533)
- Solved a peformance problem for tasks after scanning lots of hosts [#1567](https://github.com/greenbone/gvmd/pull/1567)

[21.4.1]: https://github.com/greenbone/gvmd/compare/v21.4.0...v21.4.1

## [21.4.0] (2021-04-16)

### Added
- Extend GMP for extended severities [#1326](https://github.com/greenbone/gvmd/pull/1326) [#1329](https://github.com/greenbone/gvmd/pull/1329) [#1359](https://github.com/greenbone/gvmd/pull/1359) [#1371](https://github.com/greenbone/gvmd/pull/1371) [#1477](https://github.com/greenbone/gvmd/pull/1477) [#1488](https://github.com/greenbone/gvmd/pull/1488)
- Parameter `--db-user` to set a database user [#1327](https://github.com/greenbone/gvmd/pull/1327)
- Add `allow_simultaneous_ips` field for targets [#1346](https://github.com/greenbone/gvmd/pull/1346) [#1396](https://github.com/greenbone/gvmd/pull/1396)
- Speed up GET_VULNS [#1354](https://github.com/greenbone/gvmd/pull/1354) [#1355](https://github.com/greenbone/gvmd/pull/1354)
- Speed up result counting iterator [#1358](https://github.com/greenbone/gvmd/pull/1358) [#1361](https://github.com/greenbone/gvmd/pull/1361)
- Speed up result iterator [#1370](https://github.com/greenbone/gvmd/pull/1358) [#1361](https://github.com/greenbone/gvmd/pull/1370)
- Improve GMP docs around users [#1363](https://github.com/greenbone/gvmd/pull/1363)
- Cache report counts when Dynamic Severity is enabled [#1389](https://github.com/greenbone/gvmd/pull/1389)
- Detection entry detection while importing reports [#1405](https://github.com/greenbone/gvmd/pull/1405)

### Changed
- Move EXE credential generation to a Python script [#1260](https://github.com/greenbone/gvmd/pull/1260) [#1262](https://github.com/greenbone/gvmd/pull/1262)
- Clarify documentation for --scan-host parameter [#1277](https://github.com/greenbone/gvmd/pull/1277)
- In result iterator access severity directly if possible [#1321](https://github.com/greenbone/gvmd/pull/1321)
- Change SCAP and CERT data to use "severity" consistently [#1333](https://github.com/greenbone/gvmd/pull/1333) [#1357](https://github.com/greenbone/gvmd/pull/1357) [#1365](https://github.com/greenbone/gvmd/pull/1365) [#1457](https://github.com/greenbone/gvmd/pull/1457) [#1476](https://github.com/greenbone/gvmd/pull/1476)
- Expect report format scripts to exit with code 0 [#1383](https://github.com/greenbone/gvmd/pull/1383)
- Send entire families to ospd-openvas using VT_GROUP [#1384](https://github.com/greenbone/gvmd/pull/1384)
- Limit "whole-only" config families to "growing" and "every nvt" [#1386](https://github.com/greenbone/gvmd/pull/1386)
- Access current user with an SQL function [#1399](https://github.com/greenbone/gvmd/pull/1399)
- Refactor modify_config, allowing multiple simultaneous changes [#1404](https://github.com/greenbone/gvmd/pull/1404)
- Add retry on a deadlock within sql#sql [#1460](https://github.com/greenbone/gvmd/pull/1460)
- Don't require report format plugin for XML report [#1466](https://github.com/greenbone/gvmd/pull/1466)
- Wording of `Rebuilding NVTs because integrity check failed` [1475](https://github.com/greenbone/gvmd/pull/1475)

### Fixed
- Use GMP version with leading zero for feed dirs [#1287](https://github.com/greenbone/gvmd/pull/1287)
- Check db version before creating SQL functions [#1304](https://github.com/greenbone/gvmd/pull/1304)
- Fix severity_in_level SQL function [#1312](https://github.com/greenbone/gvmd/pull/1312)
- Fix and simplify SecInfo migration [#1331](https://github.com/greenbone/gvmd/pull/1331)
- Prevent CPE/NVD_ID from being "(null)" [#1369](https://github.com/greenbone/gvmd/pull/1369)
- Check DB versions before CERT severity updates [#1376](https://github.com/greenbone/gvmd/pull/1376)
- Add owner checks to report_count queries [#1397](https://github.com/greenbone/gvmd/pull/1397)

### Removed
- Remove solution element from VT tags [#886](https://github.com/greenbone/gvmd/pull/886)
- Drop GMP scanners [#1269](https://github.com/greenbone/gvmd/pull/1269)
- Reduce Severity Classes [#1285](https://github.com/greenbone/gvmd/pull/1285)
- Removed Severity Classes [#1288](https://github.com/greenbone/gvmd/pull/1288)
- Remove remaining use of "Severity Class" in where_levels_auto [#1311](https://github.com/greenbone/gvmd/pull/1311)
- Remove the functionality "autofp" (Auto False Positives) [#1300](https://github.com/greenbone/gvmd/pull/1300)
- Remove severity type "debug" [#1316](https://github.com/greenbone/gvmd/pull/1316)
- Remove element "threat" of element "notes" [#1324](https://github.com/greenbone/gvmd/pull/1324)

[21.4.0]: https://github.com/greenbone/gvmd/compare/gvmd-20.08...v21.4.0

## [20.8.4] - Unreleased
### Added
### Changed
* Changed defaults for installation locations [#1662](https://github.com/greenbone/gvmd/pull/1662) [#1665](https://github.com/greenbone/gvmd/pull/1665)
    * SYSCONFDIR is /etc by default now
    * LOCALSTATEDIR is /var by default now
    * GVM_RUN_DIR is /run/gvm by default now
    * OPENVAS_DEFAULT_SOCKET is /run/ospd/ospd-openvas.sock by default now
    * SYSTEMD_SERVICE_DIR is /lib/systemd/system by default now
    * Removed gvmd.default file and adjusted gvmd.service file accordingly
    * GVM_FEED_LOCK_PATH is /var/lib/gvm/feed-update.lock by default now

### Deprecated
### Removed
*  Remove BID from GMP documentation [#1673](https://github.com/greenbone/gvmd/pull/1673)

### Fixed
- Fixed the lack of the severities in the display of the applications [#1666](https://github.com/greenbone/gvmd/pull/1666)

[20.8.4]: https://github.com/greenbone/gvmd/compare/v20.8.3...gvmd-20.08


## [20.8.3] - 2021-08-03

### Added
- Add --optimize add-/cleanup-feed-permissions [#1612](https://github.com/greenbone/gvmd/pull/1612)

### Changed
- Use less report cache SQL when adding results [#1618](https://github.com/greenbone/gvmd/pull/1618)

### Fixed
- Solved a performance problem when filtering results by tags [#1579](https://github.com/greenbone/gvmd/pull/1579)
- Fix VTs hash check and add --dump-vt-verification
  [#1611](https://github.com/greenbone/gvmd/pull/1611)
  [#1629](https://github.com/greenbone/gvmd/pull/1629)
  [#1641](https://github.com/greenbone/gvmd/pull/1651)
  [#1643](https://github.com/greenbone/gvmd/pull/1643)
  [#1655](https://github.com/greenbone/gvmd/pull/1655)
- Fix memory errors in modify_permission [#1613](https://github.com/greenbone/gvmd/pull/1613)
- Fix sensor connection for performance reports on failure [#1633](https://github.com/greenbone/gvmd/pull/1633)
- Sort the "host" column by IPv4 address if possible [#1637](https://github.com/greenbone/gvmd/pull/1637)
- Fix for parse_iso_time_tz error with musl library [#1644](https://github.com/greenbone/gvmd/pull/1644)

[20.8.3]: https://github.com/greenbone/gvmd/compare/v20.8.2...gvmd-20.08

## [20.8.2] - 2021-06-23

### Added
- Add standard info elem fields for NVTs in get_info [#1426](https://github.com/greenbone/gvmd/pull/1426)
- Add --ldap-debug option [#1439](https://github.com/greenbone/gvmd/pull/1439)
- Try to install PostgreSQL extensions automatically [#1444](https://github.com/greenbone/gvmd/pull/1444) [#1483](https://github.com/greenbone/gvmd/pull/1483)
- Add auto retry on scanner connection lost during a running task [#1452](https://github.com/greenbone/gvmd/pull/1452)
- Add --feed-lock-timeout option [#1472](https://github.com/greenbone/gvmd/pull/1472)
- datetime parser for `%Y-%m-%dT%Hh%M` for keywords [1518](https://github.com/greenbone/gvmd/pull/1518)

### Changed
- Improve report counts performance [#1438](https://github.com/greenbone/gvmd/pull/1438)
- Clean up log config, add gvm-libs log domains [#1502](https://github.com/greenbone/gvmd/pull/1502)
- Sort missing severity as lowest value in GMP get [#1508](https://github.com/greenbone/gvmd/pull/1508)
- Use passwordbasedauthentication of gvm-libs instead of auth_utils [#1505](https://github.com/greenbone/gvmd/pull/1505)
- Set file permissions in greenbone-feed-sync [#1575](https://github.com/greenbone/gvmd/pull/1575)

### Fixed
- Also create owner WITH clause for single resources [#1406](https://github.com/greenbone/gvmd/pull/1406)
- Fix SQL escaping when adding VT references [#1429](https://github.com/greenbone/gvmd/pull/1429)
- Update report run status more consistently [#1434](https://github.com/greenbone/gvmd/pull/1434)
- Improve modify_override errors, fix no NVT case [#1435](https://github.com/greenbone/gvmd/pull/1435)
- Fix size calculation in `--optimize vacuum` [#1447](https://github.com/greenbone/gvmd/pull/1447)
- Fix report host end time check in CVE scans [#1462](https://github.com/greenbone/gvmd/pull/1462)
- Fix "not regexp ..." filters [#1482](https://github.com/greenbone/gvmd/pull/1482)
- Escape TLS certificate DNs that are invalid UTF-8 [#1486](https://github.com/greenbone/gvmd/pull/1486)
- Free alert get data in report_content_for_alert [#1526](https://github.com/greenbone/gvmd/pull/1526) 
- Fix erroneous freeing of ical timezone component [#1530](https://github.com/greenbone/gvmd/pull/1530)
- Fixed the sorting / filter by username functionality for remediation tickets [#1546](https://github.com/greenbone/gvmd/pull/1546)
- The alterable indicator is now copied when cloning a task [#1553](https://github.com/greenbone/gvmd/pull/1553)
- Fix stop resume feature. [#1568](https://github.com/greenbone/gvmd/pull/1568)

### Removed

[20.8.2]: https://github.com/greenbone/gvmd/compare/v20.8.1...gvmd-20.08

## [20.8.1] (2021-02-02)

### Added
- Added ability to enter Subject Alternative Names (SAN) when generating a CSR [#1246](https://github.com/greenbone/gvmd/pull/1246)
- Add filter term 'predefined' [#1263](https://github.com/greenbone/gvmd/pull/1263)
- Add missing elements in get_nvts and get_preferences GMP doc [#1307](https://github.com/greenbone/gvmd/pull/1307)
- Add command line options db-host and db-port [#1308](https://github.com/greenbone/gvmd/pull/1308)
- Add missing config and target to modify_task GMP doc [#1310](https://github.com/greenbone/gvmd/pull/1310)
- Add version for NVTs and CVEs in make_osp_result [#1335](https://github.com/greenbone/gvmd/pull/1335)
- Add check if gvmd data feed dir exists [#1360](https://github.com/greenbone/gvmd/pull/1360) [#1362](https://github.com/greenbone/gvmd/pull/1362)

### Changed
- Extended the output of invalid / missing --feed parameter given to greenbone-feed-sync [#1255](https://github.com/greenbone/gvmd/pull/1255)
- The xsltproc binary is now marked as mandatory [#1259](https://github.com/greenbone/gvmd/pull/1259)
- Check feed status without acquiring lock [#1266](https://github.com/greenbone/gvmd/pull/1266)
- Use timestamp in automatic sensor task names [#1390](https://github.com/greenbone/gvmd/pull/1390)
- Replace g_file_test with gvm-libs file tests [#1391](https://github.com/greenbone/gvmd/pull/1391)

### Fixed
- Add dummy functions to allow restoring old dumps [#1251](https://github.com/greenbone/gvmd/pull/1251)
- Fix delta sorting for unusual filter sort terms [#1249](https://github.com/greenbone/gvmd/pull/1249)
- Fix SCP alert authentication and logging [#1264](https://github.com/greenbone/gvmd/pull/1264)
- Set file mode creation mask for feed lock handling [#1265](https://github.com/greenbone/gvmd/pull/1265)
- Ignore min_qod when getting single results by UUID [#1276](http://github.com/greenbone/gvmd/pull/1276)
- Fix alternative options for radio type preferences when exporting a scan_config [#1278](http://github.com/greenbone/gvmd/pull/1278)
- Replace deprecated sys_siglist with strsignal [#1280](https://github.com/greenbone/gvmd/pull/1280)
- Copy instead of moving when migrating predefined report formats [#1286](https://github.com/greenbone/gvmd/pull/1286)
- Skip DB check in helpers when main process is running [#1291](https://github.com/greenbone/gvmd/pull/1291)
- Recreate vulns after sync [#1292](https://github.com/greenbone/gvmd/pull/1292)
- Add SecInfo case to alert check in MODIFY_FILTER [#1293](https://github.com/greenbone/gvmd/pull/1293)
- For radio prefs in GMP exclude value and include default [#1296](https://github.com/greenbone/gvmd/pull/1296)
- Add permission check on host in OS host count [#1301](https://github.com/greenbone/gvmd/pull/1301)
- Auto delete at the start of scheduling so it always runs [#1302](https://github.com/greenbone/gvmd/pull/1302)
- Fix create_credential for snmpv3. [#1305](https://github.com/greenbone/gvmd/pull/1305)
- Remove extra spaces when parsing report format param type [#1309](https://github.com/greenbone/gvmd/pull/1309)
- Correct arg to alert_uuid [#1313](https://github.com/greenbone/gvmd/pull/1313)
- Switch result filter column 'task' from task ID to name task name [#1317](https://github.com/greenbone/gvmd/pull/1317)
- Correct check of get_certificate_info return [#1318](https://github.com/greenbone/gvmd/pull/1318)
- Fix GMP doc text of `active` elem for notes and overrides [#1323](https://github.com/greenbone/gvmd/pull/1323)
- Move feed object in trash checks to startup [#1325](https://github.com/greenbone/gvmd/pull/1325)
- Do not inherit settings from deleted users [#1328](https://github.com/greenbone/gvmd/pull/1328)
- Delete TLS certificate sources when deleting users [#1334](https://github.com/greenbone/gvmd/pull/1334)
- Fix SQL errors in SCAP and CERT update [#1343](https://github.com/greenbone/gvmd/pull/1343)
- Always check for 'All' when deleting selectors [#1342](https://github.com/greenbone/gvmd/pull/1342)
- Account for -1 of orphans when deleting permission [#1345](https://github.com/greenbone/gvmd/pull/1345)
- Allow config to sync even if NVT family is not available [#1347](https://github.com/greenbone/gvmd/pull/1347)
- Check private key when modifying credential [#1351](https://github.com/greenbone/gvmd/pull/1351)
- Clean up hosts strings before using them [#1352](https://github.com/greenbone/gvmd/pull/1352)
- Improve SCP username and destination path handling [#1350](https://github.com/greenbone/gvmd/pull/1350)
- Fix response memory handling in handle_osp_scan [#1364](https://github.com/greenbone/gvmd/pull/1364)
- Allow config to sync even if NVT family is not available [#1366](https://github.com/greenbone/gvmd/pull/1366)
- Delete report format dirs last when deleting a user [#1368](https://github.com/greenbone/gvmd/pull/1368)
- Fix sorting in get_aggregates and its documentation [#1375](https://github.com/greenbone/gvmd/pull/1375)
- Improve "Failed to find..." messages [#1395](https://github.com/greenbone/gvmd/pull/1395)
- Memory handling in various occasions [#1417](https://github.com/greenbone/gvmd/pull/1417)

### Removed
- Remove DROP from vulns creation [#1281](http://github.com/greenbone/gvmd/pull/1281)

[20.8.1]: https://github.com/greenbone/gvmd/compare/v20.8.0...gvmd-20.8.1

## [20.8.0] (2020-08-11)

### Added
- Add setting "BPM Dashboard Configuration" [#764](https://github.com/greenbone/gvmd/pull/764)
- Faster SecInfo REF retrieval for GET_REPORTS [#793](https://github.com/greenbone/gvmd/pull/793)
- Improve performance of GET_REPORTS [#801](https://github.com/greenbone/gvmd/pull/801) [#811](https://github.com/greenbone/gvmd/pull/811) [#817](https://github.com/greenbone/gvmd/pull/817)
- Speed up the HELP 'brief' case [#807](https://github.com/greenbone/gvmd/pull/807)
- Faster startup [#826](https://github.com/greenbone/gvmd/pull/826)
- Add option --optimize migrate-relay-sensors [#827](https://github.com/greenbone/gvmd/pull/827)
- Add host_id filter for tls_certificates [#835](https://github.com/greenbone/gvmd/pull/835)
- Allow use of public key auth in SCP alert [#845](https://github.com/greenbone/gvmd/pull/845)
- Refuse to import config with missing NVT preference ID [#853](https://github.com/greenbone/gvmd/pull/853) [#860](https://github.com/greenbone/gvmd/pull/860)
- Add "Base" scan config [#862](https://github.com/greenbone/gvmd/pull/862)
- Add setting "BPM Data" [#915](https://github.com/greenbone/gvmd/pull/915)
- Automatically load predefined configs from the feed [#931](https://github.com/greenbone/gvmd/pull/931) [#933](https://github.com/greenbone/gvmd/pull/933) [#934](https://github.com/greenbone/gvmd/pull/934)
- Automatically load predefined port lists from the feed [#950](https://github.com/greenbone/gvmd/pull/950) [#952](https://github.com/greenbone/gvmd/pull/952)
- Automatically load predefined report formats from the feed [#968](https://github.com/greenbone/gvmd/pull/968) [#970](https://github.com/greenbone/gvmd/pull/970)
- Print UUIDs in --get-users when --verbose given [#991](https://github.com/greenbone/gvmd/pull/991)
- Add --get-roles [#992](https://github.com/greenbone/gvmd/pull/992)
- Add --rebuild [#998](https://github.com/greenbone/gvmd/pull/998)
- Lock a file around the NVT sync [#1002](https://github.com/greenbone/gvmd/pull/1002)
- Add a delay for re-requesting scan information via osp [#1012](https://github.com/greenbone/gvmd/pull/1012)
- Add --optimize option cleanup-result-encoding [#1013](https://github.com/greenbone/gvmd/pull/1013)
- Perform integrity check of VTs after updates [#1024](https://github.com/greenbone/gvmd/pull/1024) [#1035](https://github.com/greenbone/gvmd/pull/1035)
- Ensure path of listening UNIX socket exists [#1040](https://github.com/greenbone/gvmd/pull/1040)
- Add --rebuild-scap option [#1051](https://github.com/greenbone/gvmd/pull/1051)
- Stop current scheduling of task when permission denied [#1058](https://github.com/greenbone/gvmd/pull/1058)
- Trim malloc heap after updating cache [#1085](https://github.com/greenbone/gvmd/pull/1085)
- Handle QUEUED osp scan status. [#1113](https://github.com/greenbone/gvmd/pull/1113)
- Add time placeholders for SCP path [#1164](https://github.com/greenbone/gvmd/pull/1164)
- Expand detection information of results [#1182](https://github.com/greenbone/gvmd/pull/1182)
- Add filter columns for special NVT tags [#1199](https://github.com/greenbone/gvmd/pull/1199)
- Add currently_syncing for NVTs in GMP get_feeds [#1210](https://github.com/greenbone/gvmd/pull/1210)
- Add logging for ANALYZE at end of migration [#1211](https://github.com/greenbone/gvmd/pull/1211)
- Basic systemd, logrotate and config files have been added [#1240](https://github.com/greenbone/gvmd/pull/1240)

### Changed
- Update SCAP and CERT feed info in sync scripts [#810](https://github.com/greenbone/gvmd/pull/810)
- Extend command line options for managing scanners [#815](https://github.com/greenbone/gvmd/pull/815)
- Try authentication when verifying GMP scanners [#837](https://github.com/greenbone/gvmd/pull/837)
- Try importing private keys with libssh if GnuTLS fails [#841](https://github.com/greenbone/gvmd/pull/841)
- Extend GMP API for nvt object to carry a explicit solution element [#849](https://github.com/greenbone/gvmd/pull/849) [#1143](https://github.com/greenbone/gvmd/pull/1143)
- Allow resuming OSPd-based OpenVAS tasks [#869](https://github.com/greenbone/gvmd/pull/869)
- Require PostgreSQL 9.6 as a minimum [#872](https://github.com/greenbone/gvmd/pull/872)
- Speed up the SCAP sync [#875](https://github.com/greenbone/gvmd/pull/875) [#877](https://github.com/greenbone/gvmd/pull/877) [#879](https://github.com/greenbone/gvmd/pull/879) [#881](https://github.com/greenbone/gvmd/pull/881) [#883](https://github.com/greenbone/gvmd/pull/883) [#887](https://github.com/greenbone/gvmd/pull/887) [#889](https://github.com/greenbone/gvmd/pull/889) [#890](https://github.com/greenbone/gvmd/pull/890) [#891](https://github.com/greenbone/gvmd/pull/891) [#901](https://github.com/greenbone/gvmd/pull/901)
- Change rows of built-in default filters to -2 (use "Rows Per Page" setting) [#896](https://github.com/greenbone/gvmd/pull/896)
- Force NVT update in migrate_219_to_220 [#895](https://github.com/greenbone/gvmd/pull/895)
- Use temp tables to speed up migrate_213_to_214 [#911](https://github.com/greenbone/gvmd/pull/911)
- Allow "Start Task" alert method for SecInfo events [#960](https://github.com/greenbone/gvmd/pull/960)
- New Community Feed download URL in sync tools [#982](https://github.com/greenbone/gvmd/pull/982)
- Change setting UUID to correct length [#1018](https://github.com/greenbone/gvmd/pull/1018)
- Change licence to AGPL-3.0-or-later [#1026](https://github.com/greenbone/gvmd/pull/1026)
- Count only best OS matches for OS asset hosts [#1029](https://github.com/greenbone/gvmd/pull/1029)
- Clean up NVTs set to name in cleanup-result-nvts [#1039](https://github.com/greenbone/gvmd/pull/1039)
- Improve validation of note and override ports [#1045](https://github.com/greenbone/gvmd/pull/1045)
- The internal list of current Local Security Checks for the Auto-FP feature was updated [#1054](https://github.com/greenbone/gvmd/pull/1054)
- Simplify sync lockfile handling [#1059](https://github.com/greenbone/gvmd/pull/1059)
- Do not ignore empty hosts_allow and ifaces_allow [#1064](https://github.com/greenbone/gvmd/pull/1064)
- Reduce the memory cache of NVTs [#1076](https://github.com/greenbone/gvmd/pull/1076)
- Sync SCAP using a second schema [#1111](https://github.com/greenbone/gvmd/pull/1111)
- Use error variable in osp_get_vts_version(). [#1159](https://github.com/greenbone/gvmd/pull/1159)
- Include unknown preferences when uploading or syncing configs [#1005](https://github.com/greenbone/gvmd/pull/1005)
- Set the default OSPD unix socket path to /var/run/ospd/ospd.sock [#1238](https://github.com/greenbone/gvmd/pull/1238)
- The default OSPD unix path is now configurable [#1244](https://github.com/greenbone/gvmd/pull/1244)

### Fixed
- Add NULL check in nvts_feed_version_epoch [#768](https://github.com/greenbone/gvmd/pull/768)
- Faster counting in GET_REPORTS when ignoring pagination [#795](https://github.com/greenbone/gvmd/pull/795)
- Improve performance of GET_REPORTS [#797](https://github.com/greenbone/gvmd/pull/797)
- Consider results_trash when deleting users [#800](https://github.com/greenbone/gvmd/pull/800)
- Update to gvm-portnames-update to use new nomenclature [#802](https://github.com/greenbone/gvmd/pull/802)
- Escaping correctly the percent sign in sql statements  [#818](https://github.com/greenbone/gvmd/pull/818)
- Try to get NVT preferences by id in create_config [#821](https://github.com/greenbone/gvmd/pull/821)
- Remove incorrect duplicates from config preference migrator [#830](https://github.com/greenbone/gvmd/pull/830)
- Update config preferences after updating NVTs [#832](https://github.com/greenbone/gvmd/pull/832)
- Fix order of fingerprints in get_tls_certificates [#833](https://github.com/greenbone/gvmd/pull/833)
- Fix notes XML for lean reports [#836](https://github.com/greenbone/gvmd/pull/836)
- Fix asset host details insertion SQL [#839](https://github.com/greenbone/gvmd/pull/839)
- MODIFY_USER saves comment when COMMENT is empty [#838](https://github.com/greenbone/gvmd/pull/838)
- Prevent HOSTS_ORDERING from being '(null)' [#859](https://github.com/greenbone/gvmd/pull/859)
- Fix result diff generation to ignore white space in delta reports [#861](https://github.com/greenbone/gvmd/pull/861)
- Fix resource type checks for permissions [#863](https://github.com/greenbone/gvmd/pull/863)
- Fix result_nvt for new OSP and slave results [#865](https://github.com/greenbone/gvmd/pull/865)
- Fix preference ID in "Host Discovery" config [#867](https://github.com/greenbone/gvmd/pull/867)
- Fix SQL for tickets with overrides [#871](https://github.com/greenbone/gvmd/pull/871)
- Fix result_nvt for new OSP and slave results [#873](https://github.com/greenbone/gvmd/pull/873)
- Use right format specifier for merge_ovaldef version [#874](https://github.com/greenbone/gvmd/pull/874)
- Fix creation of "Super" permissions [#892](https://github.com/greenbone/gvmd/pull/892)
- Add tags used for result NVTs to update_nvti_cache [#916](https://github.com/greenbone/gvmd/pull/916)
- Apply usage_type of tasks in get_aggregates (9.0) [#912](https://github.com/greenbone/gvmd/pull/912)
- Add target's alive test method before starting a scan. [#947](https://github.com/greenbone/gvmd/pull/947)
- Set run status only after getting OSP-OpenVAS scan [#948](https://github.com/greenbone/gvmd/pull/948) [#951](https://github.com/greenbone/gvmd/pull/951)
- Fix get_system_reports for GMP scanners [#949](https://github.com/greenbone/gvmd/pull/949)
- Fix QoD handling in nvti cache and test_alert [#954](https://github.com/greenbone/gvmd/pull/954)
- Use stop_osp_task for SCANNER_TYPE_OSP_SENSOR [#955](https://github.com/greenbone/gvmd/pull/955)
- Add target's reverse_lookup_* options [#959](https://github.com/greenbone/gvmd/pull/959)
- Fix "Start Task" alerts by using alert owner [#957](https://github.com/greenbone/gvmd/pull/957)
- Fix Verinice ISM report format and update version [#962](https://github.com/greenbone/gvmd/pull/962)
- Always use details testing alerts with a report [#964](https://github.com/greenbone/gvmd/pull/964)
- Remove extra XML declaration in Anonymous XML [#965](https://github.com/greenbone/gvmd/pull/965)
- Fix SecInfo alert filter conditions [#971](https://github.com/greenbone/gvmd/pull/971)
- Accept expanded scheme OIDs in parse_osp_report [#984](https://github.com/greenbone/gvmd/pull/984)
- Fix SCAP update not finishing when CPEs are older [#986](https://github.com/greenbone/gvmd/pull/986)
- Move report format dirs when inheriting user [#989](https://github.com/greenbone/gvmd/pull/989)
- Delete report format dirs when deleting user [#993](https://github.com/greenbone/gvmd/pull/993)
- Put 'lean' back to 0 for GET_RESULTS [#1001](https://github.com/greenbone/gvmd/pull/1001)
- Improve handling of removed NVT prefs [#1003](https://github.com/greenbone/gvmd/pull/1003)
- Ensure parent exists when moving report format dir [#1019](https://github.com/greenbone/gvmd/pull/1019)
- Use nvti_qod instead of the old nvti_get_tag() [#1022](https://github.com/greenbone/gvmd/pull/1022)
- Remove active clause when filtering resources by tag [#1025](https://github.com/greenbone/gvmd/pull/1025)
- Add user limits on hosts and ifaces to OSP prefs [#1033](https://github.com/greenbone/gvmd/pull/1033)
- Fix order of tar options in gvm-lsc-deb-creator.sh [#1034](https://github.com/greenbone/gvmd/pull/1034)
- Fix handling of termination signals [#1034](https://github.com/greenbone/gvmd/pull/1034)
- Remove db init warning that no longer makes sense [#1044](https://github.com/greenbone/gvmd/pull/1044)
- Use correct elements to get task ID in wizards [#1004](https://github.com/greenbone/gvmd/pull/1004) [#1046](https://github.com/greenbone/gvmd/pull/1046)
- Use current row for iterator_null, instead of first row [#1047](https://github.com/greenbone/gvmd/pull/1047)
- Setup general task preferences to launch an osp openvas task. [#1055](https://github.com/greenbone/gvmd/pull/1055)
- Fix doc of get_tasks in GMP doc [#1066](https://github.com/greenbone/gvmd/pull/1066)
- Improve refs and error handling in NVTs update [#1067](https://github.com/greenbone/gvmd/pull/1067)
- Fix failure detection for xml_split command [#1074](https://github.com/greenbone/gvmd/pull/1074)
- Fix deletion of OVAL definition data [#1079](https://github.com/greenbone/gvmd/pull/1079)
- Fix feed lock in sync script [#1088](https://github.com/greenbone/gvmd/pull/1088)
- Handle removed CPEs and CVEs in SCAP sync [#1097](https://github.com/greenbone/gvmd/pull/1097)
- Fix NVTs list in CVE details [#1100](https://github.com/greenbone/gvmd/pull/1100)
- Fix handling of duplicate settings [#1106](https://github.com/greenbone/gvmd/pull/1106)
- Fix XML escaping in setting up GMP scans [#1122](https://github.com/greenbone/gvmd/pull/1122)
- Fix and simplify parse_iso_time and add tests [#1129](https://github.com/greenbone/gvmd/pull/1129)
- Fix gvm-manage-certs. [#1140](https://github.com/greenbone/gvmd/pull/1140)
- Fix CVE scanner and results handling [#1141](https://github.com/greenbone/gvmd/pull/1141)
- Remove user from tags when deleting user [#1161](https://github.com/greenbone/gvmd/pull/1161)
- Handle INTERRUPTED scans [#1146](https://github.com/greenbone/gvmd/pull/1146)
- Check hosts in MODIFY_OVERRIDE, as in CREATE_OVERRIDE [#1162](https://github.com/greenbone/gvmd/pull/1162)
- Preserve task "once" value [#1176](https://github.com/greenbone/gvmd/pull/1176)
- Check number of args to ensure period_offsets is 0 [#1175](https://github.com/greenbone/gvmd/pull/1175)
- Fix name handling when creating host assets [#1183](https://github.com/greenbone/gvmd/pull/1183) [#1214](https://github.com/greenbone/gvmd/pull/1214)
- Outdated references to "openvassd" have been updated to "openvas" [#1189](https://github.com/greenbone/gvmd/pull/1189)
- Quote identifiers in SQL functions using EXECUTE [#1192](https://github.com/greenbone/gvmd/pull/1192)
- Fix handling of interrupted tasks [#1207](https://github.com/greenbone/gvmd/pull/1207)
- Allow group access to lockfile and fix growing or empty timestamp [#1213](https://github.com/greenbone/gvmd/pull/1213)
- Ignore whitespace when checking for changed delta results [#1219](https://github.com/greenbone/gvmd/pull/1219)
- Check permissions when applying tag in filter [#1222](https://github.com/greenbone/gvmd/pull/1222)
- Add missing min_qod to FILTERS in GET_VULNS response [#1224](https://github.com/greenbone/gvmd/pull/1224)
- Improve EXE installer NSIS script generation [#1226](https://github.com/greenbone/gvmd/pull/1226)
- Add qod as name in results columns, for sorting [#1243](https://github.com/greenbone/gvmd/pull/1243)

### Removed
- Remove support for "All SecInfo": removal of "allinfo" for type in get_info [#790](https://github.com/greenbone/gvmd/pull/790)
- Removed tag_value() by using nvti_get_tag() [#825](https://github.com/greenbone/gvmd/pull/825)
- Remove support for "MODIFY_REPORT" GMP command [#823](https://github.com/greenbone/gvmd/pull/823)
- Remove 1.3.6.1.4.1.25623.1.0.90011 from Discovery config (9.0) [#847](https://github.com/greenbone/gvmd/pull/847)
- Removed migration tool "gvm-migrate-to-postgres" including the man page [#905](https://github.com/greenbone/gvmd/pull/905)
- Remove agents [#922](https://github.com/greenbone/gvmd/pull/922)
- Remove GMP COMMANDS [#923](https://github.com/greenbone/gvmd/pull/923)
- Remove unused port names facility [#1041](https://github.com/greenbone/gvmd/pull/1041)
- Add migrator to remove dead hosts [#1071](https://github.com/greenbone/gvmd/pull/1071)
- Remove classic schedules elements from GMP [#1116](https://github.com/greenbone/gvmd/pull/1116) [#1121](https://github.com/greenbone/gvmd/pull/1121)
- Remove parallel from target options. [#1119](https://github.com/greenbone/gvmd/pull/1119)
- Remove default port list from CREATE_TARGET [#1151](https://github.com/greenbone/gvmd/pull/1151)

[20.8.0]: https://github.com/greenbone/gvmd/compare/v9.0.0...v20.8.0

## [9.0.0] (2019-10-11)

### Added
- Added TLS certificates as a new resource type [#585](https://github.com/greenbone/gvmd/pull/585) [#663](https://github.com/greenbone/gvmd/pull/663) [#673](https://github.com/greenbone/gvmd/pull/673) [#674](https://github.com/greenbone/gvmd/pull/674) [#689](https://github.com/greenbone/gvmd/pull/689) [#695](https://github.com/greenbone/gvmd/pull/695) [#703](https://github.com/greenbone/gvmd/pull/703) [#728](https://github.com/greenbone/gvmd/pull/728) [#732](https://github.com/greenbone/gvmd/pull/732) [#750](https://github.com/greenbone/gvmd/pull/750) [#752](https://github.com/greenbone/gvmd/pull/752) [#775](https://github.com/greenbone/gvmd/pull/775) [#796](https://github.com/greenbone/gvmd/pull/796)
- Update NVTs via OSP [#392](https://github.com/greenbone/gvmd/pull/392) [#609](https://github.com/greenbone/gvmd/pull/609) [#626](https://github.com/greenbone/gvmd/pull/626) [#753](https://github.com/greenbone/gvmd/pull/753) [#766](https://github.com/greenbone/gvmd/pull/766)
- Handle addition of ID to NVT preferences. [#413](https://github.com/greenbone/gvmd/pull/413) [#744](https://github.com/greenbone/gvmd/pull/744)
- Add setting 'OMP Slave Check Period' [#491](https://github.com/greenbone/gvmd/pull/491)
- Document switching between releases when using PostgreSQL. [#563](https://github.com/greenbone/gvmd/pull/563)
- Cgreen based unit tests for gvmd has been added. [#579](https://github.com/greenbone/gvmd/pull/579)
- New usage_type property to distinguish normal scan tasks and configs from compliance audits and policies [#613](https://github.com/greenbone/gvmd/pull/613) [#625](https://github.com/greenbone/gvmd/pull/625) [#633](https://github.com/greenbone/gvmd/pull/633)
- Command cleanup-report-formats for --optimize option [#652](https://github.com/greenbone/gvmd/pull/652)
- Enable SecInfo alert checks [#670](https://github.com/greenbone/gvmd/pull/670)
- Add an explicit solution column to NVTs [#681](https://github.com/greenbone/gvmd/pull/681) [#702](https://github.com/greenbone/gvmd/pull/702) [#730](https://github.com/greenbone/gvmd/pull/730)
- Document container tasks in GMP doc [#688](https://github.com/greenbone/gvmd/pull/688)
- Add explicit columns for the NVT tags "summary", "insight", "detection", "impact" and "affected" [#719](https://github.com/greenbone/gvmd/pull/719) [#746](https://github.com/greenbone/gvmd/pull/746)
- Add lean option to GET_REPORTS [#745](https://github.com/greenbone/gvmd/pull/745)
- Add scanner relays and OSP sensor scanner type [#756](https://github.com/greenbone/gvmd/pull/756) [#759](https://github.com/greenbone/gvmd/pull/759)
- Add setting "BPM Data" [#914](https://github.com/greenbone/gvmd/pull/914)

### Changed
- Always convert iCalendar strings to use UTC. [#778](https://github.com/greenbone/gvmd/pull/778)
- Check if NVT preferences exist before inserting. [#406](https://github.com/greenbone/gvmd/pull/406)
- Raise minimum version for SQL functions. [#420](https://github.com/greenbone/gvmd/pull/420)
- Run OpenVAS scans via OSP instead of OTP. [#422](https://github.com/greenbone/gvmd/pull/422) [#584](https://github.com/greenbone/gvmd/pull/584) [#623](https://github.com/greenbone/gvmd/pull/623) [#636](https://github.com/greenbone/gvmd/pull/636) [#704](https://github.com/greenbone/gvmd/pull/704) [#729](https://github.com/greenbone/gvmd/pull/729)
- Request nvti_cache update only at very end of NVT update. [#426](https://github.com/greenbone/gvmd/pull/426)
- Consolidate NVT references into unified "refs" element. [#427](https://github.com/greenbone/gvmd/pull/427) [#739](https://github.com/greenbone/gvmd/pull/739)
- Update gvm-libs version requirements to v11.0. [#480](https://github.com/greenbone/gvmd/pull/480)
- Adjust to use new API for vt references. [#526](https://github.com/greenbone/gvmd/pull/526)
- Expect NVT sync script in bin directory. [#546](https://github.com/greenbone/gvmd/pull/546)
- Change internal handling of NVT XML to use nvti_t. [#562](https://github.com/greenbone/gvmd/pull/562)
- Change NVT references like CVEs and BID to general vt_refs. [#570](https://github.com/greenbone/gvmd/pull/570) [#574](https://github.com/greenbone/gvmd/pull/574) [#582](https://github.com/greenbone/gvmd/pull/582)
- Update SQLite to PostgreSQL migration script and documentation. [#581](https://github.com/greenbone/gvmd/pull/581) [#601](https://github.com/greenbone/gvmd/pull/601) [#604](https://github.com/greenbone/gvmd/pull/604) [#605](https://github.com/greenbone/gvmd/pull/605)
- Update result diff generation at delta reports [#650](https://github.com/greenbone/gvmd/pull/650)
- Check and create default permissions individually [#671](https://github.com/greenbone/gvmd/pull/671)
- Add -f arg to sendmail call in email alert [#676](https://github.com/greenbone/gvmd/pull/676) [#678](https://github.com/greenbone/gvmd/pull/678)
- Change get_tickets to use the status text for filtering. [#697](https://github.com/greenbone/gvmd/pull/697)
- Made checks to prevent duplicate user names stricter. [#708](https://github.com/greenbone/gvmd/pull/708) [#722](https://github.com/greenbone/gvmd/pull/722)
- Send delete command to ospd after stopping the task. [#710](https://github.com/greenbone/gvmd/pull/710)
- Check whether hosts are alive and have results when adding them in slave scans. [#717](https://github.com/greenbone/gvmd/pull/717) [#726](https://github.com/greenbone/gvmd/pull/726) [#731](https://github.com/greenbone/gvmd/pull/731) [#736](https://github.com/greenbone/gvmd/pull/736)
- Use explicit nvti timestamps [#725](https://github.com/greenbone/gvmd/pull/725)
- New columns Ports, Apps, Distance, and Auth in the CSV Hosts report format [#733](https://github.com/greenbone/gvmd/pull/733)
- The details attribute of GET_REPORTS now defaults to 0 [#747](https://github.com/greenbone/gvmd/pull/747)
- Incoming VT timestamps via OSP are now assumed to be seconds since epoch [#754](https://github.com/greenbone/gvmd/pull/754)
- Accelerate NVT feed update [#757](https://github.com/greenbone/gvmd/pull/757)
- Combine sync scripts and add GVMd data sync [#1155](https://github.com/greenbone/gvmd/pull/1155) [#1201](https://github.com/greenbone/gvmd/pull/1201)

### Fixed
- A PostgreSQL statement order issue [#611](https://github.com/greenbone/gvmd/issues/611) has been addressed [#642](https://github.com/greenbone/gvmd/pull/642)
- Fix iCalendar recurrence and timezone handling [#654](https://github.com/greenbone/gvmd/pull/654)
- Fix issues with some scheduled tasks by using iCalendar more instead of old period fields [#656](https://github.com/greenbone/gvmd/pull/655)
- Fix an issue in getting the reports from GMP scanners [#659](https://github.com/greenbone/gvmd/pull/659) [#665](https://github.com/greenbone/gvmd/pull/665)
- Fix GET_SYSTEM_REPORTS using slave_id [#668](https://github.com/greenbone/gvmd/pull/668)
- Fix RAW_DATA when calling GET_INFO with type NVT without attributes name or info_id [#682](https://github.com/greenbone/gvmd/pull/682)
- Fix ORPHAN calculations in GET_TICKETS [#684](https://github.com/greenbone/gvmd/pull/684) [#692](https://github.com/greenbone/gvmd/pull/692)
- Fix assignment of orphaned tickets to the current user [#685](https://github.com/greenbone/gvmd/pull/685)
- Fix response from GET_VULNS when given vuln_id does not exists [#696](https://github.com/greenbone/gvmd/pull/696)
- Make bulk tagging with a filter work if the resources are already tagged [#711](https://github.com/greenbone/gvmd/pull/711)
- Check if the scan finished before deleting it and ensure that the task is set to done [#714](https://github.com/greenbone/gvmd/pull/714)
- Fix columnless search phrase filter keywords with quotes [#715](https://github.com/greenbone/gvmd/pull/715)
- Fix issues importing results or getting them from slaves if they contain "%s" [#723](https://github.com/greenbone/gvmd/pull/723)
- Fix sorting by numeric filter columns [#751](https://github.com/greenbone/gvmd/pull/751)
- Fix array index error when modifying roles and groups [#762](https://github.com/greenbone/gvmd/pull/762)
- Add NULL check in nvts_feed_version_epoch [#768](https://github.com/greenbone/gvmd/pull/768)
- Make get_settings return only one setting when setting_id is given [#780](https://github.com/greenbone/gvmd/pull/780)
- Fix percent sign escaping in report_port_count [#783](https://github.com/greenbone/gvmd/pull/783)
- If the nvt preference is "file" type, encode it into Base64 format [#784](https://github.com/greenbone/gvmd/pull/784)

### Removed
- The handling of NVT updates via OTP has been removed. [#575](https://github.com/greenbone/gvmd/pull/575)
- Bid and xref have been removed from table nvts. [#582](https://github.com/greenbone/gvmd/pull/582)
- Database migration from revisions before 185 has been removed. [#411](https://github.com/greenbone/gvmd/pull/411) [#622](https://github.com/greenbone/gvmd/pull/622)
- Drop SQLite support [#610](https://github.com/greenbone/gvmd/pull/610) [#612](https://github.com/greenbone/gvmd/pull/612) [#614](https://github.com/greenbone/gvmd/pull/614)
- Remove create report task creation [#616](https://github.com/greenbone/gvmd/pull/616)
- Remove --backup command line option [#615](https://github.com/greenbone/gvmd/pull/615)
- Remove GET_REPORTS type "assets" [#617](https://github.com/greenbone/gvmd/pull/617) [#620](https://github.com/greenbone/gvmd/pull/620)
- Remove errors for unknown elements [#619](https://github.com/greenbone/gvmd/pull/619)
- Remove unused reports column nbefile [#675](https://github.com/greenbone/gvmd/pull/675)
- Eliminate get_tag() and parse_tags() [#743](https://github.com/greenbone/gvmd/pull/743)
- Remove helper functions and other code for handling OTP [#705](https://github.com/greenbone/gvmd/pull/705) [#709](https://github.com/greenbone/gvmd/pull/709) [#713](https://github.com/greenbone/gvmd/pull/713) [#735](https://github.com/greenbone/gvmd/pull/735) [#748](https://github.com/greenbone/gvmd/pull/748) [#749](https://github.com/greenbone/gvmd/pull/749)
- Remove stray prototype nvt_iterator_copyright [#721](https://github.com/greenbone/gvmd/pull/721)

[9.0.0]: https://github.com/greenbone/gvmd/compare/v8.0.1...v9.0.0

## [8.0.1] (2019-07-17)

### Added
- Special characters in credential login names are allowed. [#475](https://github.com/greenbone/gvmd/pull/475)
- Add type filter column to GET_CONFIGS. [#486](https://github.com/greenbone/gvmd/pull/486)
- Filter settings for groups, scanners, tickets, users and vulnerabilities have been added. [#497](https://github.com/greenbone/gvmd/pull/497)
- Multiple certificate formats for S/MIME are allowed. [#551](https://github.com/greenbone/gvmd/pull/551)

### Changed
- Functions config_in_use, trash_config_in_use and port_list_in_use
returned a count instead of the expected 1 or 0. [#460](https://github.com/greenbone/gvmd/pull/460)
- The cache is rebuild for each chunk in CREATE_REPORT. [#469](https://github.com/greenbone/gvmd/pull/469)
- Hosts without HOST_START are added in CREATE_REPORT. [#479](https://github.com/greenbone/gvmd/pull/479)
- Use host details for login failure in ticket check. [#483](https://github.com/greenbone/gvmd/pull/483)
- In create_target() and modify_target() exclude_hosts is cleaned up to be in a consistent format like the included hosts are. [#488](https://github.com/greenbone/gvmd/pull/488).
- Check that roles exist earlier. [#493](https://github.com/greenbone/gvmd/pull/493)
- Anonymize more IPs and hostnames in Anonymous XML. [#496](https://github.com/greenbone/gvmd/pull/496) [#535](https://github.com/greenbone/gvmd/pull/535)
- Ensure that authentication always works for Start Task alerts. [#515](https://github.com/greenbone/gvmd/pull/515)
- Get content type when emailing an attached report. [#517](https://github.com/greenbone/gvmd/pull/517)
- Allow vuln_iterator_opts_from_filter filter to be NULL. [#527](https://github.com/greenbone/gvmd/pull/527)
- Wrap PostgreSQL exclusive table lock in function to prevent error messages in the PostgreSQL log if the lock is not available. [#542](https://github.com/greenbone/gvmd/pull/542)
- Trim whole report when resuming slave scans [#549](https://github.com/greenbone/gvmd/pull/549)
- Documentation has been improved. [#569](https://github.com/greenbone/gvmd/pull/569) [#567](https://github.com/greenbone/gvmd/pull/567) [#588](https://github.com/greenbone/gvmd/pull/588)
- Update command line options in gvmd man page [#565](https://github.com/greenbone/gvmd/pull/565)
- Clean special option keywords in filters. [#571](https://github.com/greenbone/gvmd/pull/571) [#578](https://github.com/greenbone/gvmd/pull/578) [#576](https://github.com/greenbone/gvmd/pull/576)
- If the schedule of a task is available, GET_TASKS will always return the
long schedule XML, not just if only the schedules are requested. [#500](https://github.com/greenbone/gvmd/pull/500)
- References to OpenVAS have been replaced with GSM [#529](https://github.com/greenbone/gvmd/pull/529)
- Buffer inserts when adding results from a slave [#641](https://github.com/greenbone/gvmd/pull/641)

### Fixed
- Checks on 'type' in GET_FEEDS has been fixed. [#462](https://github.com/greenbone/gvmd/pull/462)
- An issue which caused a race condition using the WHERE NOT EXISTS SQL has been addressed. [#472](https://github.com/greenbone/gvmd/pull/472)
- A missing argument in check_tickets is added. [#477](https://github.com/greenbone/gvmd/pull/477)
- Add missing filter case to result_count. [#548](https://github.com/greenbone/gvmd/pull/548)
- Fix create_report cache update at end of results. [#490](https://github.com/greenbone/gvmd/pull/490)
- Fix permission checks for trash reports [#503](https://github.com/greenbone/gvmd/pull/503)
- Fix MODIFY_TAG and CREATE_TAG responses. [#520](https://github.com/greenbone/gvmd/pull/520)
- Fix MODIFY_TAG for all types when given a filter. [#523](https://github.com/greenbone/gvmd/pull/523)
- Fix email field validation in create_alert and modify_alert. [#534](https://github.com/greenbone/gvmd/pull/534) [#545](https://github.com/greenbone/gvmd/pull/545)
- Fix --slave-commit-size option. [#555](https://github.com/greenbone/gvmd/pull/555)
- Fix TippingPoint error handling [#592] (https://github.com/greenbone/gvmd/pull/592)
- Apply ignore_pagination in delta reports [#597](https://github.com/greenbone/gvmd/pull/597)
- Fix getting single unowned resources [#607](https://github.com/greenbone/gvmd/pull/607)
- Fix the "Host Authentications" section in PDF / LaTeX reports. [#640](https://github.com/greenbone/gvmd/pull/640)

### Removed
- Remove -m SMB3 for smbclient in SMB alert, which allows changing the maximum protocol version via the smbclient config instead of forcing a particular one in the alert script. [#505](https://github.com/greenbone/gvmd/pull/505)
- Remove "slave" from valid_db_resource_type. [#558](https://github.com/greenbone/gvmd/pull/558)

[8.0.1]: https://github.com/greenbone/gvmd/compare/v8.0.0...v8.0.1

## [8.0.0] (2019-04-05)

### Added
- The new alert method "Alemba vFire" has been added.
- The file extension from the report format will now be added by SMB alerts.
- Handling of SSH private keys has been improved, allowing use of EC keys.
- The `--modify-scanner` option now also accepts UNIX sockets.
- Support for report content composition has been added.
- Remediation support has been added (GMP CREATE_TICKET, GET_TICKETS, etc).
- The --slave-commit-size option has been added, which can help prevent large updates from GMP scanners blocking the database for a long time.
- Settings "Hosts Filter" and "Operating Systems Filter" have been added.
- Performance of GET_REPORTS retrieving the results has been improved.
- A section about deprecated GMP elements has been added to the documentation.
- The Sourcefire alert now accepts a password credential for PKCS12 decryption.
- A new password-only credential type has been added
- Handling of failed/successful SNMP Authentication has been added to the HTML, LaTeX and PDF report formats.

### Changed
- GMP CREATE_ASSET, its GMP doc and usage by GSA are now more consistent.
- The file path of SMB alerts can now be set to a directory, using the default report filename from the user's settings.
- The tag "smb-alert:file_path" on tasks will override the file path of SMB alerts.
- CREATE_TASK now requires a name.
- TEST_ALERT now also works if NVTs are missing.
- LSC errors are now logged as warnings.
- Missing data in credentials no longer prevents slave tasks from starting. Instead the scan will start without the credential.
- The GET_TASKS command now only returns the progress of individual hosts when details are requested.
- The predefined "Discovery", "Host Discovery" and "System Discovery" now mark unreachable hosts as dead.
- Users will automatically get read permission for themselves.
- Updates of the NVTs will now ignore duplicate preferences instead of failing.
- GET_REPORTS will only return Tags of results if requested with the new result_tags attribute.
- Targets now use TCP-SYN without TCP-ACK when pinging hosts when configured to do so.
- The source code and GMP documentation have been cleaned up.

### Fixed
- An issue with deleting users has been fixed.
- An issue with GET_FEEDS returning the wrong feed types has been addressed.
- Various other code cleanups and improvements.
- Issues with the predefined report formats not handling hosts and hostnames correctly have been addressed.
- An issue with incomplete NVT info after feed updates has been addressed.
- MODIFY_SETTING now checks if text values can be decoded to valid UTF-8.
- An issue with alert emails missing a line break has been addressed.
- An issue preventing "Start Task" alerts from running has been fixed.

### Removed
- The option `--optimize remove-open-port-results` has been removed.
- The compile-time LOG option has been removed.
- Report format special case has been removed from send_get_common [#456](https://github.com/greenbone/gvmd/pull/456)

[8.0.0]: https://github.com/greenbone/gvmd/compare/v8.0+beta2...v8.0.0<|MERGE_RESOLUTION|>--- conflicted
+++ resolved
@@ -38,12 +38,8 @@
 ### Deprecated
 ### Removed
 ### Fixed
-<<<<<<< HEAD
--Added a dedicated error message for the create ticket dialogue when the create permission permission is missing [#1686](https://github.com/greenbone/gvmd/pull/1686)
-=======
 - Fix resume task. [#1679](https://github.com/greenbone/gvmd/pull/1679)
-
->>>>>>> 5cc19f51
+- Added a dedicated error message for the create ticket dialogue when the create permission permission is missing [#1686](https://github.com/greenbone/gvmd/pull/1686)
 
 [Unreleased]: https://github.com/greenbone/gvmd/compare/v21.4.3...HEAD
 
