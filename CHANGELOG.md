--- conflicted
+++ resolved
@@ -33,11 +33,8 @@
 - Fix issues importing results or getting them from slaves if they contain "%s" [#724](https://github.com/greenbone/gvmd/pull/724)
 - A possible database migration issue from GVMd-7 to GVMd-8 has been addressed [#742](https://github.com/greenbone/gvmd/pull/742)
 - Fix escaping that was preventing start_task from running [#758](https://github.com/greenbone/gvmd/pull/758)
-<<<<<<< HEAD
+- Fix array index error when modifying roles and groups [#763](https://github.com/greenbone/gvmd/pull/763)
 - Fix percent sign escaping in report_port_count [#781](https://github.com/greenbone/gvmd/pull/781)
-=======
-- Fix array index error when modifying roles and groups [#763](https://github.com/greenbone/gvmd/pull/763)
->>>>>>> cd36cded
 
 ### Removed
 
