# Changelog

All notable changes to this project will be documented in this file.

The format is based on [Keep a Changelog](https://keepachangelog.com/en/1.0.0/).

## [20.08] (unreleased)

### Added
- Add setting "BPM Dashboard Configuration" [#764](https://github.com/greenbone/gvmd/pull/764)
- Faster SecInfo REF retrieval for GET_REPORTS [#793](https://github.com/greenbone/gvmd/pull/793)
- Improve performance of GET_REPORTS [#801](https://github.com/greenbone/gvmd/pull/801) [#811](https://github.com/greenbone/gvmd/pull/811) [#817](https://github.com/greenbone/gvmd/pull/817)
- Speed up the HELP 'brief' case [#807](https://github.com/greenbone/gvmd/pull/807)
- Faster startup [#826](https://github.com/greenbone/gvmd/pull/826)
- Add option --optimize migrate-relay-sensors [#827](https://github.com/greenbone/gvmd/pull/827)
- Add host_id filter for tls_certificates [#835](https://github.com/greenbone/gvmd/pull/835)
- Allow use of public key auth in SCP alert [#845](https://github.com/greenbone/gvmd/pull/845)
- Refuse to import config with missing NVT preference ID [#853](https://github.com/greenbone/gvmd/pull/853) [#860](https://github.com/greenbone/gvmd/pull/860)
- Add "Base" scan config [#862](https://github.com/greenbone/gvmd/pull/862)
- Add setting "BPM Data" [#915](https://github.com/greenbone/gvmd/pull/915)
- Automatically load predefined configs from the feed [#931](https://github.com/greenbone/gvmd/pull/931) [#933](https://github.com/greenbone/gvmd/pull/933) [#934](https://github.com/greenbone/gvmd/pull/934)
- Automatically load predefined port lists from the feed [#950](https://github.com/greenbone/gvmd/pull/950) [#952](https://github.com/greenbone/gvmd/pull/952)
- Automatically load predefined report formats from the feed [#968](https://github.com/greenbone/gvmd/pull/968) [#970](https://github.com/greenbone/gvmd/pull/970)
- Print UUIDs in --get-users when --verbose given [#991](https://github.com/greenbone/gvmd/pull/991)
- Add --get-roles [#992](https://github.com/greenbone/gvmd/pull/992)
- Add --rebuild [#998](https://github.com/greenbone/gvmd/pull/998)
- Lock a file around the NVT sync [#1002](https://github.com/greenbone/gvmd/pull/1002)
- Add a delay for re-requesting scan information via osp [#1012](https://github.com/greenbone/gvmd/pull/1012)
- Add --optimize option cleanup-result-encoding [#1013](https://github.com/greenbone/gvmd/pull/1013)
- Perform integrity check of VTs after updates [#1024](https://github.com/greenbone/gvmd/pull/1024) [#1035](https://github.com/greenbone/gvmd/pull/1035)
- Ensure path of listening UNIX socket exists [#1040](https://github.com/greenbone/gvmd/pull/1040)
- Add --rebuild-scap option [#1051](https://github.com/greenbone/gvmd/pull/1051)
- Stop current scheduling of task when permission denied [#1058](https://github.com/greenbone/gvmd/pull/1058)
- Trim malloc heap after updating cache [#1085](https://github.com/greenbone/gvmd/pull/1085)
- Handle QUEUED osp scan status. [#1113](https://github.com/greenbone/gvmd/pull/1113)
- Add time placeholders for SCP path [#1164](https://github.com/greenbone/gvmd/pull/1164)
- Expand detection information of results [#1182](https://github.com/greenbone/gvmd/pull/1182)
- Add filter columns for special NVT tags [#1199](https://github.com/greenbone/gvmd/pull/1199)
- Add currently_syncing for NVTs in GMP get_feeds [#1210](https://github.com/greenbone/gvmd/pull/1210)
- Add logging for ANALYZE at end of migration [#1211](https://github.com/greenbone/gvmd/pull/1211)

### Changed
- Update SCAP and CERT feed info in sync scripts [#810](https://github.com/greenbone/gvmd/pull/810)
- Extend command line options for managing scanners [#815](https://github.com/greenbone/gvmd/pull/815)
- Try authentication when verifying GMP scanners [#837](https://github.com/greenbone/gvmd/pull/837)
- Try importing private keys with libssh if GnuTLS fails [#841](https://github.com/greenbone/gvmd/pull/841)
- Extend GMP API for nvt object to carry a explicit solution element [#849](https://github.com/greenbone/gvmd/pull/849) [#1143](https://github.com/greenbone/gvmd/pull/1143)
- Allow resuming OSPd-based OpenVAS tasks [#869](https://github.com/greenbone/gvmd/pull/869)
- Require PostgreSQL 9.6 as a minimum [#872](https://github.com/greenbone/gvmd/pull/872)
- Speed up the SCAP sync [#875](https://github.com/greenbone/gvmd/pull/875) [#877](https://github.com/greenbone/gvmd/pull/877) [#879](https://github.com/greenbone/gvmd/pull/879) [#881](https://github.com/greenbone/gvmd/pull/881) [#883](https://github.com/greenbone/gvmd/pull/883) [#887](https://github.com/greenbone/gvmd/pull/887) [#889](https://github.com/greenbone/gvmd/pull/889) [#890](https://github.com/greenbone/gvmd/pull/890) [#891](https://github.com/greenbone/gvmd/pull/891) [#901](https://github.com/greenbone/gvmd/pull/901)
- Change rows of built-in default filters to -2 (use "Rows Per Page" setting) [#896](https://github.com/greenbone/gvmd/pull/896)
- Force NVT update in migrate_219_to_220 [#895](https://github.com/greenbone/gvmd/pull/895)
- Use temp tables to speed up migrate_213_to_214 [#911](https://github.com/greenbone/gvmd/pull/911)
- Allow "Start Task" alert method for SecInfo events [#960](https://github.com/greenbone/gvmd/pull/960)
- New Community Feed download URL in sync tools [#982](https://github.com/greenbone/gvmd/pull/982)
- Change setting UUID to correct length [#1018](https://github.com/greenbone/gvmd/pull/1018)
- Change licence to AGPL-3.0-or-later [#1026](https://github.com/greenbone/gvmd/pull/1026)
- Count only best OS matches for OS asset hosts [#1029](https://github.com/greenbone/gvmd/pull/1029)
- Clean up NVTs set to name in cleanup-result-nvts [#1039](https://github.com/greenbone/gvmd/pull/1039)
- Improve validation of note and override ports [#1045](https://github.com/greenbone/gvmd/pull/1045)
- The internal list of current Local Security Checks for the Auto-FP feature was updated [#1054](https://github.com/greenbone/gvmd/pull/1054)
- Simplify sync lockfile handling [#1059](https://github.com/greenbone/gvmd/pull/1059)
- Do not ignore empty hosts_allow and ifaces_allow [#1064](https://github.com/greenbone/gvmd/pull/1064)
- Reduce the memory cache of NVTs [#1076](https://github.com/greenbone/gvmd/pull/1076)
- Sync SCAP using a second schema [#1111](https://github.com/greenbone/gvmd/pull/1111)
- Use error variable in osp_get_vts_version(). [#1159](https://github.com/greenbone/gvmd/pull/1159)
- Include unknown preferences when uploading or syncing configs [#1005](https://github.com/greenbone/gvmd/pull/1005)
- Set the default OSPD unix socket path to /var/run/ospd/ospd.sock [#1238](https://github.com/greenbone/gvmd/pull/1238)

### Fixed
- Add NULL check in nvts_feed_version_epoch [#768](https://github.com/greenbone/gvmd/pull/768)
- Faster counting in GET_REPORTS when ignoring pagination [#795](https://github.com/greenbone/gvmd/pull/795)
- Improve performance of GET_REPORTS [#797](https://github.com/greenbone/gvmd/pull/797)
- Consider results_trash when deleting users [#800](https://github.com/greenbone/gvmd/pull/800)
- Update to gvm-portnames-update to use new nomenclature [#802](https://github.com/greenbone/gvmd/pull/802)
- Escaping correctly the percent sign in sql statements  [#818](https://github.com/greenbone/gvmd/pull/818)
- Try to get NVT preferences by id in create_config [#821](https://github.com/greenbone/gvmd/pull/821)
- Remove incorrect duplicates from config preference migrator [#830](https://github.com/greenbone/gvmd/pull/830)
- Update config preferences after updating NVTs [#832](https://github.com/greenbone/gvmd/pull/832)
- Fix order of fingerprints in get_tls_certificates [#833](https://github.com/greenbone/gvmd/pull/833)
- Fix notes XML for lean reports [#836](https://github.com/greenbone/gvmd/pull/836)
- Fix asset host details insertion SQL [#839](https://github.com/greenbone/gvmd/pull/839)
- MODIFY_USER saves comment when COMMENT is empty [#838](https://github.com/greenbone/gvmd/pull/838)
- Prevent HOSTS_ORDERING from being '(null)' [#859](https://github.com/greenbone/gvmd/pull/859)
- Fix result diff generation to ignore white space in delta reports [#861](https://github.com/greenbone/gvmd/pull/861)
- Fix resource type checks for permissions [#863](https://github.com/greenbone/gvmd/pull/863)
- Fix result_nvt for new OSP and slave results [#865](https://github.com/greenbone/gvmd/pull/865)
- Fix preference ID in "Host Discovery" config [#867](https://github.com/greenbone/gvmd/pull/867)
- Fix SQL for tickets with overrides [#871](https://github.com/greenbone/gvmd/pull/871)
- Fix result_nvt for new OSP and slave results [#873](https://github.com/greenbone/gvmd/pull/873)
- Use right format specifier for merge_ovaldef version [#874](https://github.com/greenbone/gvmd/pull/874)
- Fix creation of "Super" permissions [#892](https://github.com/greenbone/gvmd/pull/892)
- Add tags used for result NVTs to update_nvti_cache [#916](https://github.com/greenbone/gvmd/pull/916)
- Apply usage_type of tasks in get_aggregates (9.0) [#912](https://github.com/greenbone/gvmd/pull/912)
- Add target's alive test method before starting a scan. [#947](https://github.com/greenbone/gvmd/pull/947)
- Set run status only after getting OSP-OpenVAS scan [#948](https://github.com/greenbone/gvmd/pull/948) [#951](https://github.com/greenbone/gvmd/pull/951)
- Fix get_system_reports for GMP scanners [#949](https://github.com/greenbone/gvmd/pull/949)
- Fix QoD handling in nvti cache and test_alert [#954](https://github.com/greenbone/gvmd/pull/954)
- Use stop_osp_task for SCANNER_TYPE_OSP_SENSOR [#955](https://github.com/greenbone/gvmd/pull/955)
- Add target's reverse_lookup_* options [#959](https://github.com/greenbone/gvmd/pull/959)
- Fix "Start Task" alerts by using alert owner [#957](https://github.com/greenbone/gvmd/pull/957)
- Fix Verinice ISM report format and update version [#962](https://github.com/greenbone/gvmd/pull/962)
- Always use details testing alerts with a report [#964](https://github.com/greenbone/gvmd/pull/964)
- Remove extra XML declaration in Anonymous XML [#965](https://github.com/greenbone/gvmd/pull/965)
- Fix SecInfo alert filter conditions [#971](https://github.com/greenbone/gvmd/pull/971)
- Accept expanded scheme OIDs in parse_osp_report [#984](https://github.com/greenbone/gvmd/pull/984)
- Fix SCAP update not finishing when CPEs are older [#986](https://github.com/greenbone/gvmd/pull/986)
- Move report format dirs when inheriting user [#989](https://github.com/greenbone/gvmd/pull/989)
- Delete report format dirs when deleting user [#993](https://github.com/greenbone/gvmd/pull/993)
- Put 'lean' back to 0 for GET_RESULTS [#1001](https://github.com/greenbone/gvmd/pull/1001)
- Improve handling of removed NVT prefs [#1003](https://github.com/greenbone/gvmd/pull/1003)
- Ensure parent exists when moving report format dir [#1019](https://github.com/greenbone/gvmd/pull/1019)
- Use nvti_qod instead of the old nvti_get_tag() [#1022](https://github.com/greenbone/gvmd/pull/1022)
- Remove active clause when filtering resources by tag [#1025](https://github.com/greenbone/gvmd/pull/1025)
- Add user limits on hosts and ifaces to OSP prefs [#1033](https://github.com/greenbone/gvmd/pull/1033)
- Fix order of tar options in gvm-lsc-deb-creator.sh [#1034](https://github.com/greenbone/gvmd/pull/1034)
- Fix handling of termination signals [#1034](https://github.com/greenbone/gvmd/pull/1034)
- Remove db init warning that no longer makes sense [#1044](https://github.com/greenbone/gvmd/pull/1044)
- Use correct elements to get task ID in wizards [#1004](https://github.com/greenbone/gvmd/pull/1004) [#1046](https://github.com/greenbone/gvmd/pull/1046)
- Use current row for iterator_null, instead of first row [#1047](https://github.com/greenbone/gvmd/pull/1047)
- Setup general task preferences to launch an osp openvas task. [#1055](https://github.com/greenbone/gvmd/pull/1055)
- Fix doc of get_tasks in GMP doc [#1066](https://github.com/greenbone/gvmd/pull/1066)
- Improve refs and error handling in NVTs update [#1067](https://github.com/greenbone/gvmd/pull/1067)
- Fix failure detection for xml_split command [#1074](https://github.com/greenbone/gvmd/pull/1074)
- Fix deletion of OVAL definition data [#1079](https://github.com/greenbone/gvmd/pull/1079)
- Fix feed lock in sync script [#1088](https://github.com/greenbone/gvmd/pull/1088)
- Handle removed CPEs and CVEs in SCAP sync [#1097](https://github.com/greenbone/gvmd/pull/1097)
- Fix NVTs list in CVE details [#1100](https://github.com/greenbone/gvmd/pull/1100)
- Fix handling of duplicate settings [#1106](https://github.com/greenbone/gvmd/pull/1106)
- Fix XML escaping in setting up GMP scans [#1122](https://github.com/greenbone/gvmd/pull/1122)
- Fix and simplify parse_iso_time and add tests [#1129](https://github.com/greenbone/gvmd/pull/1129)
- Fix gvm-manage-certs. [#1140](https://github.com/greenbone/gvmd/pull/1140)
- Fix CVE scanner and results handling [#1141](https://github.com/greenbone/gvmd/pull/1141)
- Remove user from tags when deleting user [#1161](https://github.com/greenbone/gvmd/pull/1161)
- Handle INTERRUPTED scans [#1146](https://github.com/greenbone/gvmd/pull/1146)
- Check hosts in MODIFY_OVERRIDE, as in CREATE_OVERRIDE [#1162](https://github.com/greenbone/gvmd/pull/1162)
- Preserve task "once" value [#1176](https://github.com/greenbone/gvmd/pull/1176)
- Check number of args to ensure period_offsets is 0 [#1175](https://github.com/greenbone/gvmd/pull/1175)
- Fix name handling when creating host assets [#1183](https://github.com/greenbone/gvmd/pull/1183) [#1214](https://github.com/greenbone/gvmd/pull/1214)
- Outdated references to "openvassd" have been updated to "openvas" [#1189](https://github.com/greenbone/gvmd/pull/1189)
- Quote identifiers in SQL functions using EXECUTE [#1192](https://github.com/greenbone/gvmd/pull/1192)
- Fix handling of interrupted tasks [#1207](https://github.com/greenbone/gvmd/pull/1207)
- Allow group access to lockfile and fix growing or empty timestamp [#1213](https://github.com/greenbone/gvmd/pull/1213)
- Ignore whitespace when checking for changed delta results [#1219](https://github.com/greenbone/gvmd/pull/1219)
- Check permissions when applying tag in filter [#1222](https://github.com/greenbone/gvmd/pull/1222)
<<<<<<< HEAD
- Add qod as name in results columns, for sorting [#1243](https://github.com/greenbone/gvmd/pull/1243)
=======
- Improve EXE installer NSIS script generation [#1226](https://github.com/greenbone/gvmd/pull/1226)
>>>>>>> 88a9e02e

### Removed
- Remove support for "All SecInfo": removal of "allinfo" for type in get_info [#790](https://github.com/greenbone/gvmd/pull/790)
- Removed tag_value() by using nvti_get_tag() [#825](https://github.com/greenbone/gvmd/pull/825)
- Remove support for "MODIFY_REPORT" GMP command [#823](https://github.com/greenbone/gvmd/pull/823)
- Remove 1.3.6.1.4.1.25623.1.0.90011 from Discovery config (9.0) [#847](https://github.com/greenbone/gvmd/pull/847)
- Removed migration tool "gvm-migrate-to-postgres" including the man page [#905](https://github.com/greenbone/gvmd/pull/905)
- Remove agents [#922](https://github.com/greenbone/gvmd/pull/922)
- Remove GMP COMMANDS [#923](https://github.com/greenbone/gvmd/pull/923)
- Remove unused port names facility [#1041](https://github.com/greenbone/gvmd/pull/1041)
- Add migrator to remove dead hosts [#1071](https://github.com/greenbone/gvmd/pull/1071)
- Remove classic schedules elements from GMP [#1116](https://github.com/greenbone/gvmd/pull/1116) [#1121](https://github.com/greenbone/gvmd/pull/1121)
- Remove parallel from target options. [#1119](https://github.com/greenbone/gvmd/pull/1119)
- Remove default port list from CREATE_TARGET [#1151](https://github.com/greenbone/gvmd/pull/1151)

[20.08]: https://github.com/greenbone/gvmd/compare/v9.0.0...gvmd-20.08

## [9.0.0] (2019-10-11)

### Added
- Added TLS certificates as a new resource type [#585](https://github.com/greenbone/gvmd/pull/585) [#663](https://github.com/greenbone/gvmd/pull/663) [#673](https://github.com/greenbone/gvmd/pull/673) [#674](https://github.com/greenbone/gvmd/pull/674) [#689](https://github.com/greenbone/gvmd/pull/689) [#695](https://github.com/greenbone/gvmd/pull/695) [#703](https://github.com/greenbone/gvmd/pull/703) [#728](https://github.com/greenbone/gvmd/pull/728) [#732](https://github.com/greenbone/gvmd/pull/732) [#750](https://github.com/greenbone/gvmd/pull/750) [#752](https://github.com/greenbone/gvmd/pull/752) [#775](https://github.com/greenbone/gvmd/pull/775) [#796](https://github.com/greenbone/gvmd/pull/796)
- Update NVTs via OSP [#392](https://github.com/greenbone/gvmd/pull/392) [#609](https://github.com/greenbone/gvmd/pull/609) [#626](https://github.com/greenbone/gvmd/pull/626) [#753](https://github.com/greenbone/gvmd/pull/753) [#766](https://github.com/greenbone/gvmd/pull/766)
- Handle addition of ID to NVT preferences. [#413](https://github.com/greenbone/gvmd/pull/413) [#744](https://github.com/greenbone/gvmd/pull/744)
- Add setting 'OMP Slave Check Period' [#491](https://github.com/greenbone/gvmd/pull/491)
- Document switching between releases when using PostgreSQL. [#563](https://github.com/greenbone/gvmd/pull/563)
- Cgreen based unit tests for gvmd has been added. [#579](https://github.com/greenbone/gvmd/pull/579)
- New usage_type property to distinguish normal scan tasks and configs from compliance audits and policies [#613](https://github.com/greenbone/gvmd/pull/613) [#625](https://github.com/greenbone/gvmd/pull/625) [#633](https://github.com/greenbone/gvmd/pull/633)
- Command cleanup-report-formats for --optimize option [#652](https://github.com/greenbone/gvmd/pull/652)
- Enable SecInfo alert checks [#670](https://github.com/greenbone/gvmd/pull/670)
- Add an explicit solution column to NVTs [#681](https://github.com/greenbone/gvmd/pull/681) [#702](https://github.com/greenbone/gvmd/pull/702) [#730](https://github.com/greenbone/gvmd/pull/730)
- Document container tasks in GMP doc [#688](https://github.com/greenbone/gvmd/pull/688)
- Add explicit columns for the NVT tags "summary", "insight", "detection", "impact" and "affected" [#719](https://github.com/greenbone/gvmd/pull/719) [#746](https://github.com/greenbone/gvmd/pull/746)
- Add lean option to GET_REPORTS [#745](https://github.com/greenbone/gvmd/pull/745)
- Add scanner relays and OSP sensor scanner type [#756](https://github.com/greenbone/gvmd/pull/756) [#759](https://github.com/greenbone/gvmd/pull/759)
- Add setting "BPM Data" [#914](https://github.com/greenbone/gvmd/pull/914)

### Changed
- Always convert iCalendar strings to use UTC. [#778](https://github.com/greenbone/gvmd/pull/778)
- Check if NVT preferences exist before inserting. [#406](https://github.com/greenbone/gvmd/pull/406)
- Raise minimum version for SQL functions. [#420](https://github.com/greenbone/gvmd/pull/420)
- Run OpenVAS scans via OSP instead of OTP. [#422](https://github.com/greenbone/gvmd/pull/422) [#584](https://github.com/greenbone/gvmd/pull/584) [#623](https://github.com/greenbone/gvmd/pull/623) [#636](https://github.com/greenbone/gvmd/pull/636) [#704](https://github.com/greenbone/gvmd/pull/704) [#729](https://github.com/greenbone/gvmd/pull/729)
- Request nvti_cache update only at very end of NVT update. [#426](https://github.com/greenbone/gvmd/pull/426)
- Consolidate NVT references into unified "refs" element. [#427](https://github.com/greenbone/gvmd/pull/427) [#739](https://github.com/greenbone/gvmd/pull/739)
- Update gvm-libs version requirements to v11.0. [#480](https://github.com/greenbone/gvmd/pull/480)
- Adjust to use new API for vt references. [#526](https://github.com/greenbone/gvmd/pull/526)
- Expect NVT sync script in bin directory. [#546](https://github.com/greenbone/gvmd/pull/546)
- Change internal handling of NVT XML to use nvti_t. [#562](https://github.com/greenbone/gvmd/pull/562)
- Change NVT references like CVEs and BID to general vt_refs. [#570](https://github.com/greenbone/gvmd/pull/570) [#574](https://github.com/greenbone/gvmd/pull/574) [#582](https://github.com/greenbone/gvmd/pull/582)
- Update SQLite to PostgreSQL migration script and documentation. [#581](https://github.com/greenbone/gvmd/pull/581) [#601](https://github.com/greenbone/gvmd/pull/601) [#604](https://github.com/greenbone/gvmd/pull/604) [#605](https://github.com/greenbone/gvmd/pull/605)
- Update result diff generation at delta reports [#650](https://github.com/greenbone/gvmd/pull/650)
- Check and create default permissions individually [#671](https://github.com/greenbone/gvmd/pull/671)
- Add -f arg to sendmail call in email alert [#676](https://github.com/greenbone/gvmd/pull/676) [#678](https://github.com/greenbone/gvmd/pull/678)
- Change get_tickets to use the status text for filtering. [#697](https://github.com/greenbone/gvmd/pull/697)
- Made checks to prevent duplicate user names stricter. [#708](https://github.com/greenbone/gvmd/pull/708) [#722](https://github.com/greenbone/gvmd/pull/722)
- Send delete command to ospd after stopping the task. [#710](https://github.com/greenbone/gvmd/pull/710)
- Check whether hosts are alive and have results when adding them in slave scans. [#717](https://github.com/greenbone/gvmd/pull/717) [#726](https://github.com/greenbone/gvmd/pull/726) [#731](https://github.com/greenbone/gvmd/pull/731) [#736](https://github.com/greenbone/gvmd/pull/736)
- Use explicit nvti timestamps [#725](https://github.com/greenbone/gvmd/pull/725)
- New columns Ports, Apps, Distance, and Auth in the CSV Hosts report format [#733](https://github.com/greenbone/gvmd/pull/733)
- The details attribute of GET_REPORTS now defaults to 0 [#747](https://github.com/greenbone/gvmd/pull/747)
- Incoming VT timestamps via OSP are now assumed to be seconds since epoch [#754](https://github.com/greenbone/gvmd/pull/754)
- Accelerate NVT feed update [#757](https://github.com/greenbone/gvmd/pull/757)
- Combine sync scripts and add GVMd data sync [#1155](https://github.com/greenbone/gvmd/pull/1155) [#1201](https://github.com/greenbone/gvmd/pull/1201)

### Fixed
- A PostgreSQL statement order issue [#611](https://github.com/greenbone/gvmd/issues/611) has been addressed [#642](https://github.com/greenbone/gvmd/pull/642)
- Fix iCalendar recurrence and timezone handling [#654](https://github.com/greenbone/gvmd/pull/654)
- Fix issues with some scheduled tasks by using iCalendar more instead of old period fields [#656](https://github.com/greenbone/gvmd/pull/655)
- Fix an issue in getting the reports from GMP scanners [#659](https://github.com/greenbone/gvmd/pull/659) [#665](https://github.com/greenbone/gvmd/pull/665)
- Fix GET_SYSTEM_REPORTS using slave_id [#668](https://github.com/greenbone/gvmd/pull/668)
- Fix RAW_DATA when calling GET_INFO with type NVT without attributes name or info_id [#682](https://github.com/greenbone/gvmd/pull/682)
- Fix ORPHAN calculations in GET_TICKETS [#684](https://github.com/greenbone/gvmd/pull/684) [#692](https://github.com/greenbone/gvmd/pull/692)
- Fix assignment of orphaned tickets to the current user [#685](https://github.com/greenbone/gvmd/pull/685)
- Fix response from GET_VULNS when given vuln_id does not exists [#696](https://github.com/greenbone/gvmd/pull/696)
- Make bulk tagging with a filter work if the resources are already tagged [#711](https://github.com/greenbone/gvmd/pull/711)
- Check if the scan finished before deleting it and ensure that the task is set to done [#714](https://github.com/greenbone/gvmd/pull/714)
- Fix columnless search phrase filter keywords with quotes [#715](https://github.com/greenbone/gvmd/pull/715)
- Fix issues importing results or getting them from slaves if they contain "%s" [#723](https://github.com/greenbone/gvmd/pull/723)
- Fix sorting by numeric filter columns [#751](https://github.com/greenbone/gvmd/pull/751)
- Fix array index error when modifying roles and groups [#762](https://github.com/greenbone/gvmd/pull/762)
- Add NULL check in nvts_feed_version_epoch [#768](https://github.com/greenbone/gvmd/pull/768)
- Make get_settings return only one setting when setting_id is given [#780](https://github.com/greenbone/gvmd/pull/780)
- Fix percent sign escaping in report_port_count [#783](https://github.com/greenbone/gvmd/pull/783)
- If the nvt preference is "file" type, encode it into Base64 format [#784](https://github.com/greenbone/gvmd/pull/784)

### Removed
- The handling of NVT updates via OTP has been removed. [#575](https://github.com/greenbone/gvmd/pull/575)
- Bid and xref have been removed from table nvts. [#582](https://github.com/greenbone/gvmd/pull/582)
- Database migration from revisions before 185 has been removed. [#411](https://github.com/greenbone/gvmd/pull/411) [#622](https://github.com/greenbone/gvmd/pull/622)
- Drop SQLite support [#610](https://github.com/greenbone/gvmd/pull/610) [#612](https://github.com/greenbone/gvmd/pull/612) [#614](https://github.com/greenbone/gvmd/pull/614)
- Remove create report task creation [#616](https://github.com/greenbone/gvmd/pull/616)
- Remove --backup command line option [#615](https://github.com/greenbone/gvmd/pull/615)
- Remove GET_REPORTS type "assets" [#617](https://github.com/greenbone/gvmd/pull/617) [#620](https://github.com/greenbone/gvmd/pull/620)
- Remove errors for unknown elements [#619](https://github.com/greenbone/gvmd/pull/619)
- Remove unused reports column nbefile [#675](https://github.com/greenbone/gvmd/pull/675)
- Eliminate get_tag() and parse_tags() [#743](https://github.com/greenbone/gvmd/pull/743)
- Remove helper functions and other code for handling OTP [#705](https://github.com/greenbone/gvmd/pull/705) [#709](https://github.com/greenbone/gvmd/pull/709) [#713](https://github.com/greenbone/gvmd/pull/713) [#735](https://github.com/greenbone/gvmd/pull/735) [#748](https://github.com/greenbone/gvmd/pull/748) [#749](https://github.com/greenbone/gvmd/pull/749)
- Remove stray prototype nvt_iterator_copyright [#721](https://github.com/greenbone/gvmd/pull/721)

[9.0.0]: https://github.com/greenbone/gvmd/compare/v8.0.1...v9.0.0

## [8.0.1] (2019-07-17)

### Added
- Special characters in credential login names are allowed. [#475](https://github.com/greenbone/gvmd/pull/475)
- Add type filter column to GET_CONFIGS. [#486](https://github.com/greenbone/gvmd/pull/486)
- Filter settings for groups, scanners, tickets, users and vulnerabilities have been added. [#497](https://github.com/greenbone/gvmd/pull/497)
- Multiple certificate formats for S/MIME are allowed. [#551](https://github.com/greenbone/gvmd/pull/551)

### Changed
- Functions config_in_use, trash_config_in_use and port_list_in_use
returned a count instead of the expected 1 or 0. [#460](https://github.com/greenbone/gvmd/pull/460)
- The cache is rebuild for each chunk in CREATE_REPORT. [#469](https://github.com/greenbone/gvmd/pull/469)
- Hosts without HOST_START are added in CREATE_REPORT. [#479](https://github.com/greenbone/gvmd/pull/479)
- Use host details for login failure in ticket check. [#483](https://github.com/greenbone/gvmd/pull/483)
- In create_target() and modify_target() exclude_hosts is cleaned up to be in a consistent format like the included hosts are. [#488](https://github.com/greenbone/gvmd/pull/488).
- Check that roles exist earlier. [#493](https://github.com/greenbone/gvmd/pull/493)
- Anonymize more IPs and hostnames in Anonymous XML. [#496](https://github.com/greenbone/gvmd/pull/496) [#535](https://github.com/greenbone/gvmd/pull/535)
- Ensure that authentication always works for Start Task alerts. [#515](https://github.com/greenbone/gvmd/pull/515)
- Get content type when emailing an attached report. [#517](https://github.com/greenbone/gvmd/pull/517)
- Allow vuln_iterator_opts_from_filter filter to be NULL. [#527](https://github.com/greenbone/gvmd/pull/527)
- Wrap PostgreSQL exclusive table lock in function to prevent error messages in the PostgreSQL log if the lock is not available. [#542](https://github.com/greenbone/gvmd/pull/542)
- Trim whole report when resuming slave scans [#549](https://github.com/greenbone/gvmd/pull/549)
- Documentation has been improved. [#569](https://github.com/greenbone/gvmd/pull/569) [#567](https://github.com/greenbone/gvmd/pull/567) [#588](https://github.com/greenbone/gvmd/pull/588)
- Update command line options in gvmd man page [#565](https://github.com/greenbone/gvmd/pull/565)
- Clean special option keywords in filters. [#571](https://github.com/greenbone/gvmd/pull/571) [#578](https://github.com/greenbone/gvmd/pull/578) [#576](https://github.com/greenbone/gvmd/pull/576)
- If the schedule of a task is available, GET_TASKS will always return the
long schedule XML, not just if only the schedules are requested. [#500](https://github.com/greenbone/gvmd/pull/500)
- References to OpenVAS have been replaced with GSM [#529](https://github.com/greenbone/gvmd/pull/529)
- Buffer inserts when adding results from a slave [#641](https://github.com/greenbone/gvmd/pull/641)

### Fixed
- Checks on 'type' in GET_FEEDS has been fixed. [#462](https://github.com/greenbone/gvmd/pull/462)
- An issue which caused a race condition using the WHERE NOT EXISTS SQL has been addressed. [#472](https://github.com/greenbone/gvmd/pull/472)
- A missing argument in check_tickets is added. [#477](https://github.com/greenbone/gvmd/pull/477)
- Add missing filter case to result_count. [#548](https://github.com/greenbone/gvmd/pull/548)
- Fix create_report cache update at end of results. [#490](https://github.com/greenbone/gvmd/pull/490)
- Fix permission checks for trash reports [#503](https://github.com/greenbone/gvmd/pull/503)
- Fix MODIFY_TAG and CREATE_TAG responses. [#520](https://github.com/greenbone/gvmd/pull/520)
- Fix MODIFY_TAG for all types when given a filter. [#523](https://github.com/greenbone/gvmd/pull/523)
- Fix email field validation in create_alert and modify_alert. [#534](https://github.com/greenbone/gvmd/pull/534) [#545](https://github.com/greenbone/gvmd/pull/545)
- Fix --slave-commit-size option. [#555](https://github.com/greenbone/gvmd/pull/555)
- Fix TippingPoint error handling [#592] (https://github.com/greenbone/gvmd/pull/592)
- Apply ignore_pagination in delta reports [#597](https://github.com/greenbone/gvmd/pull/597)
- Fix getting single unowned resources [#607](https://github.com/greenbone/gvmd/pull/607)
- Fix the "Host Authentications" section in PDF / LaTeX reports. [#640](https://github.com/greenbone/gvmd/pull/640)

### Removed
- Remove -m SMB3 for smbclient in SMB alert, which allows changing the maximum protocol version via the smbclient config instead of forcing a particular one in the alert script. [#505](https://github.com/greenbone/gvmd/pull/505)
- Remove "slave" from valid_db_resource_type. [#558](https://github.com/greenbone/gvmd/pull/558)

[8.0.1]: https://github.com/greenbone/gvmd/compare/v8.0.0...v8.0.1

## [8.0.0] (2019-04-05)

### Added
- The new alert method "Alemba vFire" has been added.
- The file extension from the report format will now be added by SMB alerts.
- Handling of SSH private keys has been improved, allowing use of EC keys.
- The `--modify-scanner` option now also accepts UNIX sockets.
- Support for report content composition has been added.
- Remediation support has been added (GMP CREATE_TICKET, GET_TICKETS, etc).
- The --slave-commit-size option has been added, which can help prevent large updates from GMP scanners blocking the database for a long time.
- Settings "Hosts Filter" and "Operating Systems Filter" have been added.
- Performance of GET_REPORTS retrieving the results has been improved.
- A section about deprecated GMP elements has been added to the documentation.
- The Sourcefire alert now accepts a password credential for PKCS12 decryption.
- A new password-only credential type has been added
- Handling of failed/successful SNMP Authentication has been added to the HTML, LaTeX and PDF report formats.

### Changed
- GMP CREATE_ASSET, its GMP doc and usage by GSA are now more consistent.
- The file path of SMB alerts can now be set to a directory, using the default report filename from the user's settings.
- The tag "smb-alert:file_path" on tasks will override the file path of SMB alerts.
- CREATE_TASK now requires a name.
- TEST_ALERT now also works if NVTs are missing.
- LSC errors are now logged as warnings.
- Missing data in credentials no longer prevents slave tasks from starting. Instead the scan will start without the credential.
- The GET_TASKS command now only returns the progress of individual hosts when details are requested.
- The predefined "Discovery", "Host Discovery" and "System Discovery" now mark unreachable hosts as dead.
- Users will automatically get read permission for themselves.
- Updates of the NVTs will now ignore duplicate preferences instead of failing.
- GET_REPORTS will only return Tags of results if requested with the new result_tags attribute.
- Targets now use TCP-SYN without TCP-ACK when pinging hosts when configured to do so.
- The source code and GMP documentation have been cleaned up.

### Fixed
- An issue with deleting users has been fixed.
- An issue with GET_FEEDS returning the wrong feed types has been addressed.
- Various other code cleanups and improvements.
- Issues with the predefined report formats not handling hosts and hostnames correctly have been addressed.
- An issue with incomplete NVT info after feed updates has been addressed.
- MODIFY_SETTING now checks if text values can be decoded to valid UTF-8.
- An issue with alert emails missing a line break has been addressed.
- An issue preventing "Start Task" alerts from running has been fixed.

### Removed
- The option `--optimize remove-open-port-results` has been removed.
- The compile-time LOG option has been removed.
- Report format special case has been removed from send_get_common [#456](https://github.com/greenbone/gvmd/pull/456)

[8.0.0]: https://github.com/greenbone/gvmd/compare/v8.0+beta2...v8.0.0<|MERGE_RESOLUTION|>--- conflicted
+++ resolved
@@ -143,11 +143,8 @@
 - Allow group access to lockfile and fix growing or empty timestamp [#1213](https://github.com/greenbone/gvmd/pull/1213)
 - Ignore whitespace when checking for changed delta results [#1219](https://github.com/greenbone/gvmd/pull/1219)
 - Check permissions when applying tag in filter [#1222](https://github.com/greenbone/gvmd/pull/1222)
-<<<<<<< HEAD
 - Add qod as name in results columns, for sorting [#1243](https://github.com/greenbone/gvmd/pull/1243)
-=======
 - Improve EXE installer NSIS script generation [#1226](https://github.com/greenbone/gvmd/pull/1226)
->>>>>>> 88a9e02e
 
 ### Removed
 - Remove support for "All SecInfo": removal of "allinfo" for type in get_info [#790](https://github.com/greenbone/gvmd/pull/790)
